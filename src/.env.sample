--- conflicted
+++ resolved
@@ -147,7 +147,6 @@
 #maximum number of tasks allowed in a project
 MAX_PROJECT_TASK_COUNT= 10
 
-<<<<<<< HEAD
 #consumption portal name ex: self/diksha/elevate-project
 CONSUMPTION_SERVICE=self
 
@@ -157,7 +156,5 @@
 #kafka topic for publish
 PROJECT_PUBLISH_KAFKA_TOPIC=publishtopic
 
-=======
 #maximum body length of file, it can be Infinity or length in bytes
-MAX_BODY_LENGTH_FOR_UPLOAD=Infinity/5242880 #5MB in bytes
->>>>>>> 85222e52
+MAX_BODY_LENGTH_FOR_UPLOAD=Infinity/5242880 #5MB in bytes