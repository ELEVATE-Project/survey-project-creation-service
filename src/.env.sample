

# Port on which service runs
APPLICATION_PORT = 3000

# Hostname: If the service runs in Docker, the host is the self creation portal; if not, it is localhost.
APPLICATION_HOST=http://localhost:6001

#Service environment
APPLICATION_ENV = development

#Route after base url
APPLICATION_BASE_URL = /scp/

#Token secret to verify the access token
ACCESS_TOKEN_SECRET = 'bsj82AHBxahusub12yexlashsbxAXADHBlaj'

# Internal access token for communicationcation between services via network call
INTERNAL_ACCESS_TOKEN = 'internal-access-token'

# Kafka hosted server url
KAFKA_URL = localhost:9092

# Kafka group to which consumer belongs
KAFKA_GROUP_ID = userservice

# Kafka topic to push notification data
NOTIFICATION_KAFKA_TOPIC = notificationtopic

# Any one of three features available for cloud storage
CLOUD_STORAGE = 'GCP/AWS/AZURE'

# Gcp json config file path
GCP_PATH = 'gcp.json'

# Gcp bucket name which stores files
DEFAULT_GCP_BUCKET_NAME = 'gcp-bucket-storage-name'

# Gcp project id
GCP_PROJECT_ID = 'project-id'

# Aws access key id
AWS_ACCESS_KEY_ID = 'aws-access-key-id'

# Aws secret access key
AWS_SECRET_ACCESS_KEY = 'aws-secret-access-key'

# Aws region where bucket will be located
AWS_BUCKET_REGION = 'ap-south-1'

# Aws end point
AWS_BUCKET_ENDPOINT = 's3.ap-south-1.amazonaws.com'

# Aws bucket name which stores files
DEFAULT_AWS_BUCKET_NAME = 'aws-bucket-storage-name'

# Azure storage account name
AZURE_ACCOUNT_NAME = 'account-name'

# Azure storage account key
AZURE_ACCOUNT_KEY = 'azure-account-key'

# Azure storage container which stores files
DEFAULT_AZURE_CONTAINER_NAME = 'azure-container-storage-name'

# OCI bucket name
DEFAULT_OCI_BUCKET_NAME= 'oci-bucket-name'

# OCI access key id
OCI_ACCESS_KEY_ID= 'oci-access-key-id'

# OCI secret access key
OCI_SECRET_ACCESS_KEY= 'oci-secret-access-key'

# OCI endpoint
OCI_BUCKET_ENDPOINT= 'https://compat.objectstorage.oraclecloud.com'

# OCI bucket region
OCI_BUCKET_REGION= 'ap-hyderabad-1'

#user serice host
USER_SERVICE_HOST = 'http://localhost:3001'

#user serice base url
USER_SERVICE_BASE_URL = '/user/'

# Api doc url
API_DOC_URL = '/api-doc'

#Internal cache expiry time
INTERNAL_CACHE_EXP_TIME = 86400

# Redis Host connectivity url
REDIS_HOST = redis://localhost:6379

#Kafka internal communicationcation
CLEAR_INTERNAL_CACHE = 'scpInternal'

#Winston logging level
ERROR_LOG_LEVEL='silly'

#Disable all logs by winston
DISABLE_LOG=false
# Scheduler service host
SCHEDULER_SERVICE_HOST="http://localhost:4000"

# Scheduler service base url
SCHEDULER_SERVICE_BASE_URL= '/scheduler/'

# Default organisation code
DEFAULT_ORGANISATION_CODE= 'sl'

# Default organisation id
DEFAULT_ORG_ID = 1

# Allowed host by -CORS security
ALLOWED_HOST = "http://exampleDomain.com"

#Authentication meathod to be used
AUTH_METHOD=jwt_only #or user_service_authenticated

# instance level configuration regarding review flow 
REVIEW_REQUIRED = true

# instance level configuration regarding reviewer list
SHOW_REVIEWER_LIST =true

# instance level configuration regarding review flow number of minimum approvals required.
MIN_APPROVAL=1

# instance level configuration regarding review type can be  SEQUENTIAL / PARALLEL
<<<<<<< HEAD
REVIEW_TYPE = "SEQUENTIAL"
=======
REVIEW_TYPE = "sequential"

# mention the organization read API to the curresponding service 
ORGANIZATION_READ_ENDPOINT = 'v1/organization/read'
>>>>>>> b5c4a747
<|MERGE_RESOLUTION|>--- conflicted
+++ resolved
@@ -129,11 +129,7 @@
 MIN_APPROVAL=1
 
 # instance level configuration regarding review type can be  SEQUENTIAL / PARALLEL
-<<<<<<< HEAD
-REVIEW_TYPE = "SEQUENTIAL"
-=======
-REVIEW_TYPE = "sequential"
+REVIEW_TYPE = 'SEQUENTIAL'
 
 # mention the organization read API to the curresponding service 
-ORGANIZATION_READ_ENDPOINT = 'v1/organization/read'
->>>>>>> b5c4a747
+ORGANIZATION_READ_ENDPOINT = 'v1/organization/read'