/* eslint-disable no-useless-catch */
/**
 * name : services/resource.js
 * author : Adithya Dinesh
 * Date : 04-June-2024
 * Description : Resource Service
 */

const httpStatusCode = require('@generics/http-status')
const resourceQueries = require('@database/queries/resources')
const resourceCreatorMappingQueries = require('@database/queries/resourcesCreatorMapping')
const reviewResourcesQueries = require('@database/queries/reviewsResources')
const reviewsQueries = require('@database/queries/reviews')
const reviewStagesQueries = require('@database/queries/reviewStage')
const responses = require('@helpers/responses')
const common = require('@constants/common')
const userRequests = require('@requests/user')
const configs = require('@services/config')
const _ = require('lodash')
const utils = require('@generics/utils')
const axios = require('axios')
const filesService = require('@services/files')
<<<<<<< HEAD
const configService = require('@services/config')
const projectService = require('@services/projects')
const entityModelMappingQuery = require('@database/queries/entityModelMapping')
=======
const commentQueries = require('@database/queries/comment')
const { Op, fn, col } = require('sequelize')
const orgExtension = require('@services/organization-extension')
>>>>>>> 71737626

module.exports = class resourceHelper {
	/**
	 * List up for listAllSubmittedResources
	 * This is a creator centric API which will return the list of all the resources which are submitted for review.
	 * @method GET
	 * @name listAllSubmittedResources
	 * @param {String} userId - user id of the logged in user fetched from the token
	 * @param {String} queryParams - Additional filters can be passed , like type , status etc...
	 * @param {String} search - Partial search of the resource with title.
	 * @param {Integer} page -  Used to skip to different pages. Used for pagination . If value is not passed, by default it will be 1
	 * @param {Integer} limit -  Used to limit the data. Used for pagination . If value is not passed, by default it will be 100
	 * @returns {JSON} - List of up for review resources
	 */
	static async listAllSubmittedResources(userId, queryParams, searchText = '', page, limit) {
		let result = {
			data: [],
			count: 0,
		}
		let primaryFilter = {}
		let filter = {}
		// fetch all resource ids created by the logged in user
		const resourcesCreatedByMe = await this.resourcesCreatedByUser(userId, ['resource_id', 'organization_id'])
		if (resourcesCreatedByMe.length <= 0) {
			return responses.successResponse({
				statusCode: httpStatusCode.ok,
				message: 'RESOURCE_LISTED_SUCCESSFULLY',
				result,
			})
		}

		let uniqueResourceIds = resourcesCreatedByMe.map((item) => item.resource_id)

		// get the unique organization ids from resource creator mapping table by the user
		const OrganizationIds = utils.getUniqueElements(resourcesCreatedByMe.map((item) => item.organization_id))

		// get all the resources which are status requested for changes by the reviewerIds.
		const distinctInreviewResourceIds = await reviewsQueries.distinctResources(
			{
				organization_id: {
					[Op.in]: OrganizationIds,
				},
				resource_id: {
					[Op.in]: uniqueResourceIds,
				},
				status: common.REVIEW_STATUS_REQUESTED_FOR_CHANGES,
			},
			['resource_id']
		)

		if (queryParams[common.STATUS] === common.REVIEW_STATUS_REQUESTED_FOR_CHANGES) {
			filter = {
				organization_id: {
					[Op.in]: OrganizationIds,
				},
				id: {
					[Op.in]: distinctInreviewResourceIds.resource_ids,
				},
				user_id: userId,
			}
		} else {
			// add primary filters
			primaryFilter = {
				organization_id: {
					[Op.in]: OrganizationIds,
				},
				id: {
					[Op.in]: uniqueResourceIds,
				},
				status: {
					[Op.in]: common.PAGE_STATUS_VALUES[common.PAGE_STATUS_SUBMITTED_FOR_REVIEW],
				},
			}

			if (queryParams[common.STATUS]) {
				primaryFilter.status = {
					[Op.in]: queryParams[common.STATUS].split(','),
				}
			}
			// create the final filter by combining primary filters , query params and search text
			filter = await this.constructCustomFilter(primaryFilter, queryParams, searchText)
		}

		// return a sort object with sorting parameters. if no params are provided returns {}
		const sort = await this.constructSortOptions(queryParams.sort_by, queryParams.sort_order)

		// fetches data from resource table with the passed filters
		const response = await resourceQueries.resourceList(
			filter,
			[
				'id',
				'title',
				'organization_id',
				'type',
				'status',
				'user_id',
				'created_at',
				'updated_at',
				'submitted_on',
				'published_on',
				'last_reviewed_on',
				'meta',
			],
			sort,
			page,
			limit
		)
		if (response.result.length <= 0) {
			return responses.successResponse({
				statusCode: httpStatusCode.ok,
				message: 'RESOURCE_LISTED_SUCCESSFULLY',
				result,
			})
		}
		// fetch the organization details from user service
		const orgDetails = await orgExtension.fetchOrganizationDetails(
			utils.getUniqueElements(response.result.map((item) => item.organization_id))
		)

		// fetch all open comments for the resources which are in review
		const commentMapping = await this.fetchOpenComments(distinctInreviewResourceIds.resource_ids)

		// fetch the relevant details from reviews table for additional data in the response
		const reviewDetails = await reviewsQueries.findAll(
			{
				organization_id: {
					[Op.in]: OrganizationIds,
				},
				resource_id: {
					[Op.in]: uniqueResourceIds,
				},
				status: {
					[Op.in]: [
						common.REVIEW_STATUS_REJECTED,
						common.REVIEW_STATUS_REJECTED_AND_REPORTED,
						common.REVIEW_STATUS_INPROGRESS,
						common.REVIEW_STATUS_REQUESTED_FOR_CHANGES,
					],
				},
			},
			['resource_id', 'reviewer_id', 'created_at', 'updated_at', 'status', 'notes']
		)
		let reviewerIds = []

		// create a mapping object for resourceId and review details to fetch the review details like reviewerId , status etc... using resource id
		const reviewDetailsMapping = reviewDetails.reduce((acc, item) => {
			acc[item.resource_id] = {
				reviewer_id: item.reviewer_id,
				updated_at: item.updated_at,
				created_at: item.created_at,
				status: item.status,
				reviewer_notes: item.notes,
			}
			reviewerIds.push(item.reviewer_id)
			return acc
		}, {})

		// fetching user details from user servicecatalog. passing it as unique because there can be repeated values in reviewerIds
		const userDetails = await this.fetchUserDetails(
			utils.getUniqueElements([...response.result.map((item) => item.user_id), ...reviewerIds])
		)

		// fetch additional information about resource
		const additionalResourceInformation = response.result.reduce((acc, resource) => {
			let additionalData = {}
			if (reviewDetailsMapping[resource.id]) {
				if (reviewDetailsMapping[resource.id].status !== common.REVIEW_STATUS_NOT_STARTED) {
					additionalData.reviewed_by = reviewDetailsMapping[resource.id].reviewer_id
						? userDetails[reviewDetailsMapping[resource.id].reviewer_id]?.name
						: null
					additionalData.reviewed_started_on = reviewDetailsMapping[resource.id].created_at
						? reviewDetailsMapping[resource.id].created_at
						: null
					if (
						reviewDetailsMapping[resource.id].status === common.REVIEW_STATUS_REJECTED ||
						reviewDetailsMapping[resource.id].status === common.REVIEW_STATUS_REJECTED_AND_REPORTED
					) {
						additionalData.rejected_at = reviewDetailsMapping[resource.id].updated_at
							? reviewDetailsMapping[resource.id].updated_at
							: null
					}
				}
				additionalData.review_status = reviewDetailsMapping[resource.id].status
				additionalData.review_status_updated = reviewDetailsMapping[resource.id].updated_at
				additionalData.is_comments = commentMapping[resource.id] ? commentMapping[resource.id] : false
				additionalData.reviewer_notes = reviewDetailsMapping[resource.id].reviewer_notes
			}
			acc[resource.id] = additionalData

			return acc
		}, {})

		// generic function to merge all the collected data about the resource
		result = await this.responseBuilder(response, userDetails, orgDetails, additionalResourceInformation)
		// count of requested for changes resources
		result.changes_requested_count = distinctInreviewResourceIds.count
		return responses.successResponse({
			statusCode: httpStatusCode.ok,
			message: 'RESOURCE_LISTED_SUCCESSFULLY',
			result,
		})
	}
	/**
	 * List of all draft resources
	 * Description : This is a creator centric API which will return the list of all the resources which are draft status.
	 * @method GET
	 * @name listAllDrafts
	 * @param {String} userId - user id of the logged in user fetched from the token
	 * @param {String} queryParams - Additional filters can be passed , like type , status etc...
	 * @param {String} search - Partial search of the resource with title.
	 * @param {Integer} page -  Used to skip to different pages. Used for pagination . If value is not passed, by default it will be 1
	 * @param {Integer} limit -  Used to limit the data. Used for pagination . If value is not passed, by default it will be 100
	 * @returns {JSON} - List of drafts resources
	 */

	static async listAllDrafts(userId, queryParams, searchText = '', page, limit) {
		let result = {
			data: [],
			count: 0,
		}
		// fetch all resource ids created by the logged in user
		const resourcesCreatedByMe = await this.resourcesCreatedByUser(userId, ['resource_id', 'organization_id'])

		if (resourcesCreatedByMe.length <= 0) {
			return responses.successResponse({
				statusCode: httpStatusCode.ok,
				message: 'RESOURCE_LISTED_SUCCESSFULLY',
				result,
			})
		}

		const uniqueResourceIds = resourcesCreatedByMe.map((item) => item.resource_id)

		// get the unique organization ids from resource creator mapping table by the user
		const OrganizationIds = utils.getUniqueElements(resourcesCreatedByMe.map((item) => item.organization_id))

		const filter = await this.constructCustomFilter(
			{
				organization_id: {
					[Op.in]: OrganizationIds,
				},
				id: {
					[Op.in]: uniqueResourceIds,
				},
				status: {
					[Op.in]: common.PAGE_STATUS_VALUES[common.PAGE_STATUS_DRAFTS],
				},
			},
			queryParams,
			searchText
		)
		// return a sort object with sorting parameters. if no params are provided returns {}
		const sort = await this.constructSortOptions(queryParams.sort_by, queryParams.sort_order)

		// fetches data from resource table with the passed filters
		const response = await resourceQueries.resourceList(
			filter,
			['id', 'title', 'organization_id', 'type', 'status', 'user_id', 'created_at', 'updated_at'],
			sort,
			page,
			limit
		)
		if (response.result.length <= 0) {
			return responses.successResponse({
				statusCode: httpStatusCode.ok,
				message: 'RESOURCE_LISTED_SUCCESSFULLY',
				result,
			})
		}

		// fetch the user details from user service
		const userDetails = await this.fetchUserDetails([userId])

		// fetch the org details from user service
		const orgDetails = await orgExtension.fetchOrganizationDetails(OrganizationIds)
		result = await this.responseBuilder(response, userDetails, orgDetails, {})

		return responses.successResponse({
			statusCode: httpStatusCode.ok,
			message: 'RESOURCE_LISTED_SUCCESSFULLY',
			result,
		})
	}

	/**
	 * Build response struct
	 * Description : This is the method used by the main functions to build the final output response.
	 * @name responseBuilder
	 * @param {Object} resourceDetails - Query response from resource table.
	 * @param {Object} userDetails - Key pair value of user details, fetched from user service. This object will be used by the service to fetch the user details using user id
	 * @param {Object} orgDetails  - Key pair value of org details, fetched from user service. This object will be used by the service to fetch org user details using org id
	 * @param {Object} additionalResourceInformation - If the response needs any additional information as per the products request , which is to be fetched from other tables , like reviews etc...
	 * @returns {JSON} - List of resources
	 */
	static async responseBuilder(resourceDetails, userDetails, orgDetails, additionalResourceInformation) {
		let result = {}

		result.data = resourceDetails.result.map((res) => {
			res.organization = orgDetails[res.organization_id] ? orgDetails[res.organization_id] : {}
			res.creator = userDetails[res.user_id] && userDetails[res.user_id].name ? userDetails[res.user_id].name : ''
			res.notes = res?.meta?.notes ? res.meta.notes : ''

			if (additionalResourceInformation[res.id]) {
				res = {
					...res,
					...additionalResourceInformation[res.id],
				}
			}
			delete res.user_id
			delete res.organization_id
			delete res.meta
			return res
		})

		result.count = resourceDetails.count
		return result
	}

	/**
	 * Construct custom filter
	 * Description : This is the method used by the main functions to build a custom filter. Checking the query params and appending valid queries.
	 * @name constructCustomFilter
	 * @param {Object} filter - Existing filters
	 * @param {Object} queryParams -  queryParams passed in the API
	 * @param {String} searchText -  Search string passed to the api
	 * @returns {Object} - Object of filter
	 */
	static async constructCustomFilter(filter, queryParams, searchText = '') {
		let returnFilter = {
			...filter,
		}
		if (searchText != '') {
			returnFilter.title = {
				[Op.iLike]: '%' + searchText + '%',
			}
		}

		if (queryParams[common.TYPE]) {
			returnFilter.type = {
				[Op.in]: queryParams[common.TYPE].split(','),
			}
		}

		return returnFilter
	}

	/**
	 * Fetch all open comments
	 * Description : This is the method used by the main functions to fetch the list of open comments in the list of resources
	 * @name fetchOpenComments
	 * @param {Array} resourceIds - List of resources
	 * @returns {Object} - Object of resource ids which has comments and true value.
	 */
	static async fetchOpenComments(resourceIds) {
		let comments = await commentQueries.findAll(
			{
				resource_id: {
					[Op.in]: resourceIds,
				},
				status: common.COMMENT_STATUS_OPEN,
			},
			['resource_id', [fn('COUNT', col('id')), 'comment_count']],
			{ group: ['resource_id'] }
		)

		const commentMapping = await comments.rows.reduce((acc, item) => {
			acc[item.resource_id] = parseInt(item.comment_count, 10) > 0 ? true : false
			return acc
		}, {})
		return commentMapping
	}

	/**
	 * Generate sort filter
	 * @name constructSortOptions
	 * @param {Object} queryParams -  queryParams contain sort details like sort_by, sort_order
	 * @returns {JSON} - Response contain sort filter
	 */
	static async constructSortOptions(sort_by, sort_order) {
		let sort = {}
		if (sort_by && sort_order) {
			sort.sort_by = sort_by
			sort.order = sort_order.toUpperCase() == common.SORT_DESC.toUpperCase() ? common.SORT_DESC : common.SORT_ASC
		}
		return sort
	}

	/**
	 * Get all resources of User
	 * @name resourcesCreatedByUser
	 * @param {String} loggedInUserId -  loggedInUserId.
	 * @returns {Array} - Response contain array of resources
	 */
	static async resourcesCreatedByUser(loggedInUserId, attributes = ['resource_id']) {
		let resourceData = {}
		if (loggedInUserId) {
			// fetch the details of resource and organization from resource creator mapping table by the user
			resourceData = await resourceCreatorMappingQueries.findAll({ creator_id: loggedInUserId }, attributes)
		}
		return resourceData
	}

	/**
	 * List up for review resources of reviewers
	 * Description : This is a reviewer centric API which will return the list of all the resources which the reviewer can review.
	 * 				 The list will contain all the resources the user is already reviewing  , resources which are assigned to the reviewer ,
	 * 				 sequential resources which are open to all and matching to the reviewers role level and open to all parallel review resources.
	 * @method GET
	 * @name upForReview
	 * @param {String} type (optional) -  Type of the resource. Ex : Projects , Observations etc...
	 * @param {String} search (optional) -  Partial search of the resource with title.
	 * @param {String} status  (optional) - FIltered by statuses - 'INPROGRESS', 'NOT_STARTED', 'CHANGES_UPDATED', 'STARTED'
	 * @param {String} sort_by (optional) -  Column name where we should apply sort. By default it will be created_at
	 * @param {String} sort_order (optional) -  Order of the sort operation asc / desc . by default desc
	 * @param {Integer} page (optional) -  Used to skip to different pages. Used for pagination . If value is not passed, by default it will be 1
	 * @param {Integer} limit (optional) -  Used to limit the data. Used for pagination . If value is not passed, by default it will be 100
	 *
	 * @returns {JSON} - List of up for review resources
	 */
	static async upForReview(queryParams, tokenDetails, searchText = '', page, limit) {
		try {
			// get user details from token
			const user_id = tokenDetails.id
			const organization_id = tokenDetails.organization_id
			const roles = tokenDetails.roles

			let result = {
				data: [],
				count: 0,
				in_progress_count: 0,
			}

			const sort = {
				sort_by: queryParams.sort_by || common.CREATED_AT,
				order: queryParams.sort_order?.toUpperCase() === common.SORT_ASC ? common.SORT_ASC : common.SORT_DESC,
			}
			let finalResourceIds = []
			let resourceIdsToBeRemoved = []
			let inProgressResources = []
			let uniqueOrganizationIds = [organization_id]

			// check review resources and find all resources and org for the reviewer name.
			const fetchReviewResourceDetails = await reviewResourcesQueries.findAll(
				{
					reviewer_id: user_id,
				},
				['organization_id']
			)
			if (fetchReviewResourceDetails) {
				uniqueOrganizationIds = utils.getUniqueElements(
					fetchReviewResourceDetails.map((item) => item.organization_id)
				)

				const distinctResourceIds = await reviewsQueries.distinctResources(
					{
						organization_id: {
							[Op.in]: uniqueOrganizationIds,
						},
						reviewer_id: user_id,
						status: { [Op.in]: [common.REVIEW_STATUS_INPROGRESS, common.REVIEW_STATUS_CHANGES_UPDATED] },
					},
					['resource_id']
				)

				result.in_progress_count = distinctResourceIds.count
				inProgressResources = utils.getUniqueElements(distinctResourceIds.resource_ids)
			}
			if (common.STATUS in queryParams && queryParams[common.STATUS] === common.REVIEW_STATUS_INPROGRESS) {
				finalResourceIds = inProgressResources
			} else {
				// fetch the resources types of an organization based on parallel and sequential review type
				let { sequential: resourceTypesInSequentialReview, parallel: resourceTypesInParallelReview } =
					await this.fetchResourceReviewTypes(organization_id)

				if (common.TYPE in queryParams && queryParams[common.TYPE]) {
					resourceTypesInSequentialReview = queryParams[common.TYPE].split(',')
					resourceTypesInParallelReview = queryParams[common.TYPE].split(',')
				}
				// if the organization have any resource type in sequential review type
				if (resourceTypesInSequentialReview.length > 0) {
					// fetch all sequential resource ids from org which are open to all
					const sequentialResourcesIds = await this.findSequentialResources(
						organization_id,
						roles,
						resourceTypesInSequentialReview
					)
					// add the resource ids in the final array
					finalResourceIds = [...finalResourceIds, ...sequentialResourcesIds]

					// fetch all resource ids assigned to another reviewer or reviewing by another reviewer
					resourceIdsToBeRemoved = await this.findResourcesPickedUpByAnotherReviewer(
						user_id,
						finalResourceIds
					)
				}
				// if the organization have any resource type in parallel review type
				if (resourceTypesInParallelReview.length > 0) {
					// fetch all parallel resource ids from org which is open to all
					const parallelResourcesIds = await this.findParallelResources(
						organization_id,
						resourceTypesInParallelReview
					)
					// add the resource ids in the final array
					finalResourceIds = [...finalResourceIds, ...parallelResourcesIds]
				}

				const assignedToMe = await this.findResourcesAssignedToReviewer(uniqueOrganizationIds, user_id)

				finalResourceIds = [...finalResourceIds, ...assignedToMe]

				finalResourceIds = _.difference(
					utils.getUniqueElements(finalResourceIds),
					utils.getUniqueElements(resourceIdsToBeRemoved)
				)
			}

			if (finalResourceIds.length === 0) {
				return responses.successResponse({
					statusCode: httpStatusCode.ok,
					message: 'RESOURCE_LISTED_SUCCESSFULLY',
					result,
				})
			}

			const resourceFilter = {
				organization_id: { [Op.in]: uniqueOrganizationIds },
				id: { [Op.in]: finalResourceIds },
				user_id: {
					[Op.notIn]: [user_id],
				},
			}
			if (searchText != '')
				resourceFilter.title = {
					[Op.iLike]: '%' + searchText + '%',
				}

			if (common.TYPE in queryParams && queryParams[common.TYPE]) {
				resourceFilter.type = queryParams[common.TYPE].split(',')
			}

			// fetches data from resource table with the passed filters
			const response = await resourceQueries.resourceList(
				resourceFilter,
				[
					'id',
					'title',
					'type',
					'organization_id',
					'status',
					'user_id',
					'submitted_on',
					'last_reviewed_on',
					'created_at',
					'meta',
				],
				sort,
				page,
				limit
			)

			if (response.length === 0) {
				return responses.successResponse({
					statusCode: httpStatusCode.ok,
					message: 'RESOURCE_LISTED_SUCCESSFULLY',
					result,
				})
			}

			const uniqueCreatorIds = utils.getUniqueElements(
				response.result.map((item) => {
					return item.user_id
				})
			)

			const userDetails = await this.fetchUserDetails(uniqueCreatorIds)
			const orgDetails = await orgExtension.fetchOrganizationDetails(uniqueOrganizationIds)

			result.data = response.result.map((item) => {
				let returnValue = item

				if (item.meta?.notes) returnValue.notes = item.meta.notes
				if (inProgressResources.includes(item.id)) {
					returnValue.reviewer_status = common.REVIEW_STATUS_INPROGRESS
				}
				returnValue.creator =
					userDetails[item.user_id] && userDetails[item.user_id].name ? userDetails[item.user_id].name : ''
				returnValue.organization = orgDetails[item.organization_id]
				delete item.user_id
				delete item.organization_id
				delete returnValue.meta
				return returnValue
			})
			result.count = response.count

			return responses.successResponse({
				statusCode: httpStatusCode.ok,
				message: 'RESOURCE_LISTED_SUCCESSFULLY',
				result,
			})
		} catch (error) {
			throw error
		}
	}

	/**
<<<<<<< HEAD
	 * Resource Details
	 * @method
	 * @name getDetails
	 * @returns {JSON} - details of resource
	 */
	static async getDetails(resourceId) {
		try {
			let result = {
				organization: {},
			}

			const resource = await resourceQueries.findOne({
				id: resourceId,
			})

			if (!resource?.id) {
				return responses.failureResponse({
					message: 'RESOURCE_NOT_FOUND',
					statusCode: httpStatusCode.bad_request,
					responseCode: 'CLIENT_ERROR',
				})
			}

			if (resource.blob_path) {
				const response = await filesService.fetchJsonFromCloud(resource.blob_path)
				if (
					response.statusCode === httpStatusCode.ok &&
					response.result &&
					Object.keys(response.result).length > 0
				) {
					//modify the response as label value pair
					let resultData = response.result

					//get all entity types with entities
					let entityTypes = await entityModelMappingQuery.findEntityTypesAndEntities(
						{
							model: resource.type,
							status: common.STATUS_ACTIVE,
						},
						resource.organization_id,
						['id', 'value', 'label', 'has_entities']
					)

					if (entityTypes.length > 0) {
						//create label value pair map
						const entityTypeMap = entityTypes.reduce((map, type) => {
							if (type.has_entities && Array.isArray(type.entities) && type.entities.length > 0) {
								map[type.value] = type.entities
									.filter((entity) => entity.status === common.STATUS_ACTIVE)
									.map((entity) => ({ label: entity.label, value: entity.value.toLowerCase() }))
							}
							return map
						}, {})

						for (let entityType of entityTypes) {
							const key = entityType.value
							// Skip the entity type if entities are not available
							if (
								entityType.has_entities &&
								entityType.entities &&
								entityType.entities.length > 0 &&
								resultData.hasOwnProperty(key)
							) {
								const value = resultData[key]
								// If the value is already in label-value pair format, skip processing
								if (utils.isLabelValuePair(value) || value === '') {
									continue
								}

								// get the entities
								const validEntities = entityTypeMap[key] || []

								if (Array.isArray(value)) {
									// Map each item in the array to a label-value pair, if it exists in validEntities
									resultData[key] = value.map((item) => {
										const match = validEntities.find(
											(entity) => entity.value === item.toLowerCase()
										)
										return match || { label: item, value: item.toLowerCase() }
									})
								} else {
									// If the value is a single item, find it in validEntities
									const match = validEntities.find((entity) => entity.value === value.toLowerCase())
									resultData[key] = match || { label: value, value: value.toLowerCase() }
								}
							}
						}

						result = { ...result, ...resultData }
					}
				}
			}

			//get organization details
			let organizationDetails = await userRequests.fetchDefaultOrgDetails(resource.organization_id)
			if (organizationDetails.success && organizationDetails.data && organizationDetails.data.result) {
				resource.organization = _.pick(organizationDetails.data.result, ['id', 'name', 'code'])
			}

			delete resource.blob_path
			result = { ...result, ...resource }

			return responses.successResponse({
				statusCode: httpStatusCode.ok,
				message: 'RESOURCE_FETCHED',
				result: result,
			})
=======
	 * Get all sequential resources from an organization based on the roles of the user.
	 * @name findSequentialResources
	 * @param {String} organization_id -  organization_id.
	 * @param {Array} roles -  roles of the logged in user.
	 * @param {Array} resourceTypes -  resourceTypes which are in sequential review in the org.
	 * @returns {Array} - Response contain array of resource ids
	 */

	static async findSequentialResources(organization_id, roles, resourceTypes = []) {
		// get unique user roles
		const userRoleTitles = utils.getUniqueElements(roles.map((item) => item.title))

		// fetch the resource wise review levels
		const resourceWiseLevels = await this.fetchReviewLevels(organization_id, userRoleTitles, resourceTypes)
		let resourceTypeStagesConfig = []
		resourceTypes.filter((type) => {
			if (resourceWiseLevels[type]) {
				resourceTypeStagesConfig.push({
					[Op.and]: [{ type: type }, { next_stage: resourceWiseLevels[type] }],
				})
			}
		})
		const resourceFilter = {
			organization_id,
			[Op.or]: resourceTypeStagesConfig,
			status: { [Op.in]: [common.RESOURCE_STATUS_SUBMITTED, common.RESOURCE_STATUS_IN_REVIEW] },
		}
		const resourcesDetails = await resourceQueries.findAll(resourceFilter, ['id'])
		let resoureId = []
		if (resourcesDetails) {
			resoureId = resourcesDetails.map((item) => {
				return item.id
			})
		}
		return resoureId
	}

	/**
	 * Get all parallel resources from an organization.
	 * @name findParallelResources
	 * @param {String} organization_id -  organization_id.
	 * @param {Array} resourceTypes -  resourceTypes which are in parallel review in the org.
	 * @returns {Array} - Response contain array of resource ids
	 */
	static async findParallelResources(organization_id, resourceTypes = []) {
		const resourceFilter = {
			organization_id,
			type: {
				[Op.in]: resourceTypes,
			},
			status: { [Op.in]: [common.RESOURCE_STATUS_SUBMITTED, common.RESOURCE_STATUS_IN_REVIEW] },
		}
		let resoureId = []
		const resourcesDetails = await resourceQueries.findAll(resourceFilter, ['id'])
		if (resourcesDetails) {
			resoureId = resourcesDetails.map((item) => {
				return item.id
			})
		}
		return resoureId
	}
	/**
	 * Get all resources assigned to the reviewer
	 * @name findResourcesAssignedToReviewer
	 * @param {Array} organization_ids -  list of organization_ids.
	 * @param {String} logged_in_user_id -  user id of the logged in user
	 * @returns {Array} - Response contain array of resource ids
	 */
	static async findResourcesAssignedToReviewer(organization_ids, logged_in_user_id) {
		const reviewsFilter = {
			organization_id: { [Op.in]: organization_ids },
			reviewer_id: logged_in_user_id,
			status: { [Op.in]: common.REVIEW_STATUS_UP_FOR_REVIEW },
		}

		let res = []

		const reviewsResponse = await reviewsQueries.findAll(reviewsFilter, ['resource_id'])
		res = reviewsResponse.map((item) => {
			return item.resource_id
		})
		return res
	}
	/**
	 * Get all resources assigned to the reviewer and already picked up by other reviewer
	 * @name findResourcesPickedUpByAnotherReviewer
	 * @param {String} loggedInUserId -  user id of the logged in user.
	 * @param {Array} openToAllResourcesMatchingMyLevel -  list of resources matching to reviewer's level.
	 * @returns {Array} - Response contain array of resource ids to be removed from the main response
	 */
	static async findResourcesPickedUpByAnotherReviewer(loggedInUserId, openToAllResourcesMatchingMyLevel) {
		// remove all the resouces in sequential review picked up by another reviewer
		const reviewsFilter = {
			resource_id: { [Op.in]: openToAllResourcesMatchingMyLevel },
			status: {
				[Op.in]: [
					common.REVIEW_STATUS_INPROGRESS,
					common.REVIEW_STATUS_CHANGES_UPDATED,
					common.REVIEW_STATUS_REQUESTED_FOR_CHANGES,
					common.RESOURCE_STATUS_STARTED,
				],
			},
			reviewer_id: { [Op.notIn]: [loggedInUserId] },
		}
		const reviewsResponse = await reviewsQueries.findAll(reviewsFilter, ['resource_id'])
		let resourceIdsToBeRemoved = []
		if (reviewsResponse) {
			// push resource ids to resourceIdsToBeRemoved array
			resourceIdsToBeRemoved = reviewsResponse.map((item) => item.resource_id)
			return resourceIdsToBeRemoved
		}
		return resourceIdsToBeRemoved
	}

	/**
	 * Get all review levels from the reviews table
	 * @name fetchReviewLevels
	 * @param {String} organization_id - organization_id of the logged in user.
	 * @param {Array} userRoleTitles -  list of user role titles.
	 * @param {Array} resourceTypeList -  list of resource types.
	 * @returns {Object} - Response contain object , Ex
	 * {
	 * 	project : 1,
	 * 	observation : 4
	 * }
	 */
	static async fetchReviewLevels(organization_id, userRoleTitles, resourceTypeList) {
		// fetch review levels according to roles in the organization
		const reviewLevelDetails = await reviewStagesQueries.findAll(
			{
				organization_id,
				role: {
					[Op.in]: userRoleTitles,
				},
				resource_type: {
					[Op.in]: resourceTypeList,
				},
			},
			{ attributes: ['resource_type', 'level'], order: [['level', 'ASC']] }
		)
		let resourceWiseLevels = {}

		if (reviewLevelDetails) {
			// arrange it as a key-value pair for ease of use
			resourceWiseLevels = reviewLevelDetails.reduce((acc, item) => {
				acc[item.resource_type] = item.level

				return acc
			}, {})
		}
		return resourceWiseLevels
	}

	/**
	 * Get all the resources types of an organization
	 * @name fetchResourceReviewTypes
	 * @param {String} organization_id - organization_id of the logged in user.
	 * @returns {Object} - Response contain object , with list of sequential and parallel resource types
	 */
	static async fetchResourceReviewTypes(organization_id) {
		try {
			// Fetch organization-based configurations for resources
			const orgConfig = await configs.list(organization_id)

			// Map resource types to their review types
			const resourceWiseReviewType = orgConfig.result.resource.reduce((acc, item) => {
				acc[item.resource_type] = item.review_type
				return acc
			}, {})

			let resourceTypesInSequentialReview = []
			let resourceTypesInParallelReview = []

			for (const [key, value] of Object.entries(resourceWiseReviewType)) {
				value === common.REVIEW_TYPE_SEQUENTIAL
					? resourceTypesInSequentialReview.push(key)
					: resourceTypesInParallelReview.push(key)
			}

			// Return the categorized resource types
			return {
				sequential: resourceTypesInSequentialReview,
				parallel: resourceTypesInParallelReview,
			}
>>>>>>> 71737626
		} catch (error) {
			throw error
		}
	}

	/**
<<<<<<< HEAD
	 * Callback URL for Update Published Resource
	 * @method
	 * @name publishCallback
	 * @returns {JSON} - details of resource
	 */
	static async publishCallback(resourceId, publishedId) {
		try {
			let resource = await resourceQueries.updateOne(
				{
					id: resourceId,
				},
				{
					published_id: publishedId,
				}
			)

			if (resource === 0) {
				return responses.failureResponse({
					message: 'RESOURCE_NOT_FOUND',
					statusCode: httpStatusCode.bad_request,
					responseCode: 'CLIENT_ERROR',
				})
			}
			return responses.successResponse({
				statusCode: httpStatusCode.accepted,
				message: 'RESOURCE_UPDATED_SUCCESSFULLY',
			})
		} catch (error) {
			throw error
		}
=======
	 * Get all details of users from the user service.
	 * @name fetchUserDetails
	 * @param {Array} userIds - array of userIds.
	 * @returns {Object} - Response contain object of user details
	 */
	static async fetchUserDetails(userIds) {
		const userDetailsResponse = await userRequests.list(common.FILTER_ALL.toLowerCase(), '', '', '', '', {
			user_ids: userIds,
		})
		let userDetails = {}
		if (userDetailsResponse.success && userDetailsResponse.data?.result?.data?.length > 0) {
			userDetails = _.keyBy(userDetailsResponse.data.result.data, 'id')
		}
		return userDetails
>>>>>>> 71737626
	}

	/**
	 * Upload to cloud
	 * @method
	 * @name uploadToCloud
	 * @param {Integer} resourceId - resource id
	 * @param {String} loggedInUserId - logged in user id
	 * @param {String} resourceType - resource type
	 * @param {String} fileName - fileName
	 * @param {Object} bodyData - bodyData
	 * @returns {JSON} - upload  response.
	 */

	static async uploadToCloud(fileName, resourceId, resourceType, loggedInUserId, bodyData) {
		try {
			//sample blob path
			// resource/162/6/06f444d0-03e1-4c36-92a4-78f27c18caf6/162624project.json
			let getSignedUrl = await filesService.getSignedUrl(
				{ [resourceId]: { files: [fileName] } },
				resourceType,
				loggedInUserId
			)

			const url = getSignedUrl.result[resourceId].files[0].url
			const blobPath = getSignedUrl.result[resourceId].files[0].file

			let config = {
				method: 'put',
				maxBodyLength: utils.convertToInteger(process.env.MAX_BODY_LENGTH_FOR_UPLOAD),
				url: url,
				headers: {
					'Content-Type': 'multipart/form-data',
				},
				data: JSON.stringify(bodyData),
			}

			let resourceUploadStatus = await axios.request(config)
			return {
				blob_path: blobPath,
				result: resourceUploadStatus,
			}
		} catch (error) {
			throw error
		}
	}

	/**
	 * Check for direct publish without review
	 * @method
	 * @name isReviewMandatory
	 * @returns {Boolean} - Review required or not
	 */
	static async isReviewMandatory(resourceType, organizationId) {
		const orgConfig = await configService.list(organizationId)
		const orgConfigList = _.reduce(
			orgConfig.result.resource,
			(acc, item) => {
				acc[item.resource_type] = item.review_required
				return acc
			},
			{}
		)

		return orgConfigList[resourceType]
	}

	/**
	 * Publish Resource
	 * @method
	 * @name publishResource
	 * @returns {JSON} - Publish Response
	 */
	static async publishResource(resourceId, userId) {
		try {
			const resource = await resourceCreatorMappingQueries.findAll({ creator_id: userId }, ['organization_id'])

			if (!resource?.id) {
				return responses.failureResponse({
					message: 'RESOURCE_NOT_FOUND',
					statusCode: httpStatusCode.bad_request,
					responseCode: 'CLIENT_ERROR',
				})
			}

			resourceData = await resourceQueries.findOne({
				id: resourceId,
				organization_id: resource.organization_id,
			})

			let resourceDetails
			if (resourceData.type === common.PROJECT) {
				resourceDetails = await projectService.details(resourceId, resource.organization_id, userId)
			}

			let resourceData = resourceDetails.result

			if (process.env.CONSUMPTION_SERVICE != common.SELF) {
				if (process.env.PUBLISH_METHOD === common.PUBLISH_METHOD_KAFKA) {
					await kafkaCommunication.pushResourceToKafka(resourceData, resourceData.type)
				} else {
					//api need to implement
				}
			}

			//update resource table
			await resourceQueries.updateOne(
				{ id: resourceId, organization_id: resource.organization_id },
				{
					status: common.PUBLISHED,
					published_on: new Date(),
				}
			)

			return responses.successResponse({
				statusCode: httpStatusCode.ok,
				message: 'RESOURCE_PUBLISHED',
			})
		} catch (error) {
			throw error
		}
	}
}<|MERGE_RESOLUTION|>--- conflicted
+++ resolved
@@ -20,15 +20,12 @@
 const utils = require('@generics/utils')
 const axios = require('axios')
 const filesService = require('@services/files')
-<<<<<<< HEAD
 const configService = require('@services/config')
 const projectService = require('@services/projects')
 const entityModelMappingQuery = require('@database/queries/entityModelMapping')
-=======
 const commentQueries = require('@database/queries/comment')
 const { Op, fn, col } = require('sequelize')
 const orgExtension = require('@services/organization-extension')
->>>>>>> 71737626
 
 module.exports = class resourceHelper {
 	/**
@@ -634,7 +631,6 @@
 	}
 
 	/**
-<<<<<<< HEAD
 	 * Resource Details
 	 * @method
 	 * @name getDetails
@@ -742,7 +738,12 @@
 				message: 'RESOURCE_FETCHED',
 				result: result,
 			})
-=======
+		} catch (error) {
+			throw error
+		}
+	}
+
+	/**
 	 * Get all sequential resources from an organization based on the roles of the user.
 	 * @name findSequentialResources
 	 * @param {String} organization_id -  organization_id.
@@ -804,6 +805,7 @@
 		}
 		return resoureId
 	}
+
 	/**
 	 * Get all resources assigned to the reviewer
 	 * @name findResourcesAssignedToReviewer
@@ -826,6 +828,7 @@
 		})
 		return res
 	}
+
 	/**
 	 * Get all resources assigned to the reviewer and already picked up by other reviewer
 	 * @name findResourcesPickedUpByAnotherReviewer
@@ -927,14 +930,12 @@
 				sequential: resourceTypesInSequentialReview,
 				parallel: resourceTypesInParallelReview,
 			}
->>>>>>> 71737626
 		} catch (error) {
 			throw error
 		}
 	}
 
 	/**
-<<<<<<< HEAD
 	 * Callback URL for Update Published Resource
 	 * @method
 	 * @name publishCallback
@@ -965,7 +966,9 @@
 		} catch (error) {
 			throw error
 		}
-=======
+	}
+
+	/**
 	 * Get all details of users from the user service.
 	 * @name fetchUserDetails
 	 * @param {Array} userIds - array of userIds.
@@ -980,7 +983,6 @@
 			userDetails = _.keyBy(userDetailsResponse.data.result.data, 'id')
 		}
 		return userDetails
->>>>>>> 71737626
 	}
 
 	/**
