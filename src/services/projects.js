const httpStatusCode = require('@generics/http-status')
const resourceQueries = require('@database/queries/resources')
const resourceCreatorMappingQueries = require('@database/queries/resourcesCreatorMapping')
const responses = require('@helpers/responses')
const common = require('@constants/common')
const filesService = require('@services/files')
const userRequests = require('@requests/user')
const configService = require('@services/config')
const _ = require('lodash')
const { Op } = require('sequelize')
const reviewsQueries = require('@database/queries/reviews')
const entityModelMappingQuery = require('@database/queries/entityModelMapping')
const utils = require('@generics/utils')
const resourceService = require('@services/resource')

module.exports = class ProjectsHelper {
	/**
	 *  project create
	 * @method
	 * @name create
	 * @param {Object} req - request data.
	 * @returns {JSON} - project id
	 */
	static async create(orgId, loggedInUserId, bodyData) {
		try {
			const orgConfig = await configService.list(orgId)

			const orgConfigList = _.reduce(
				orgConfig.result,
				(acc, item) => {
					acc[item.resource_type] = item.review_type
					return acc
				},
				{}
			)

			let projectData = {
				title: bodyData.title,
				type: common.PROJECT,
				status: common.RESOURCE_STATUS_DRAFT,
				user_id: loggedInUserId,
				review_type: orgConfigList[common.PROJECT],
				organization_id: orgId,
				meta: {},
				created_by: loggedInUserId,
				updated_by: loggedInUserId,
			}

			let projectCreate
			try {
				//create project
				projectCreate = await resourceQueries.create(projectData)
				const mappingData = {
					resource_id: projectCreate.id,
					creator_id: loggedInUserId,
					organization_id: orgId,
				}
				await resourceCreatorMappingQueries.create(mappingData)

				//upload to blob
				const resourceId = projectCreate.id
				const fileName = `${loggedInUserId}${resourceId}project.json`

				const projectUploadStatus = await resourceService.uploadToCloud(
					fileName,
					projectCreate.id,
					common.PROJECT,
					loggedInUserId,
					bodyData
				)

				if (
					projectUploadStatus.result.status == httpStatusCode.ok ||
					projectUploadStatus.result.status == httpStatusCode.created
				) {
					let filter = {
						id: resourceId,
						organization_id: orgId,
					}

					let updateData = {
						updated_by: loggedInUserId,
						blob_path: projectUploadStatus.blob_path,
					}

					const [updateCount] = await resourceQueries.updateOne(filter, updateData, {
						returning: true,
						raw: true,
					})

					if (updateCount === 0) {
						return responses.failureResponse({
							message: 'PROJECT_NOT_FOUND',
							statusCode: httpStatusCode.bad_request,
							responseCode: 'CLIENT_ERROR',
						})
					}
				} else {
					throw new Error('FILE_UPLOADED_FAILED')
				}
			} catch (error) {
				return responses.failureResponse({
					message: error.message || error,
					statusCode: httpStatusCode.bad_request,
					responseCode: 'CLIENT_ERROR',
				})
			}

			return responses.successResponse({
				statusCode: httpStatusCode.ok,
				message: 'PROJECT_CREATED_SUCCESSFULLY',
				result: { id: projectCreate.id },
			})
		} catch (error) {
			throw error
		}
	}
	/**
	 * project update
	 * @method
	 * @name update
	 * @param {Object} req - request data.
	 * @returns {JSON} - project update response.
	 */

	static async update(resourceId, orgId, loggedInUserId, bodyData) {
		try {
			const forbidden_resource_statuses = [
				common.RESOURCE_STATUS_PUBLISHED,
				common.RESOURCE_STATUS_REJECTED,
				common.RESOURCE_STATUS_REJECTED_AND_REPORTED,
				common.RESOURCE_STATUS_SUBMITTED,
				common.RESOURCE_STATUS_APPROVED,
			]
			const fetchResource = await resourceQueries.findOne({
				id: resourceId,
				organization_id: orgId,
				status: {
					[Op.notIn]: forbidden_resource_statuses,
				},
			})

			if (!fetchResource) {
				return responses.failureResponse({
					message: 'PROJECT_NOT_FOUND',
					statusCode: httpStatusCode.bad_request,
					responseCode: 'CLIENT_ERROR',
				})
			}

			const countReviews = await reviewsQueries.countDistinct({
				id: resourceId,
				status: [common.REVIEW_STATUS_REQUESTED_FOR_CHANGES],
				organization_id: orgId,
			})

			if (fetchResource.status === common.RESOURCE_STATUS_IN_REVIEW && countReviews > 0) {
				return responses.failureResponse({
					message: {
						key: 'FORBIDDEN_RESOURCE_UPDATE',
						interpolation: { resourceTitle: fetchResource.title, reviewer_count: countReviews },
					},
					statusCode: httpStatusCode.bad_request,
					responseCode: 'CLIENT_ERROR',
				})
			}

			bodyData = _.omit(bodyData, ['review_type', 'type', 'organization_id', 'user_id'])

			//upload to blob
			const fileName = `${loggedInUserId}${resourceId}project.json`
			const projectUploadStatus = await resourceService.uploadToCloud(
				fileName,
				resourceId,
				common.PROJECT,
				loggedInUserId,
				bodyData
			)
			if (
				projectUploadStatus.result.status == httpStatusCode.ok ||
				projectUploadStatus.result.status == httpStatusCode.created
			) {
				let filter = {
					id: resourceId,
					organization_id: orgId,
				}

				let updateData = {
					updated_by: loggedInUserId,
					blob_path: projectUploadStatus.blob_path,
				}

				const [updateCount, updatedProject] = await resourceQueries.updateOne(filter, updateData, {
					returning: true,
					raw: true,
				})

				if (updateCount === 0) {
					return responses.failureResponse({
						message: 'PROJECT_NOT_FOUND',
						statusCode: httpStatusCode.bad_request,
						responseCode: 'CLIENT_ERROR',
					})
				}

				return responses.successResponse({
					statusCode: httpStatusCode.accepted,
					message: 'PROJECT_UPDATED_SUCCESSFUL',
<<<<<<< HEAD
=======
					result: updatedProject[0].id,
>>>>>>> 85222e52
				})
			} else {
				throw new Error('FILE_UPLOADED_FAILED')
			}
		} catch (error) {
			return responses.failureResponse({
				message: error.message || error,
				statusCode: httpStatusCode.bad_request,
				responseCode: 'CLIENT_ERROR',
			})
		}
	}
	/**
	 * project delete
	 * @method
	 * @name delete
	 * @param {Object} req.id - project id
	 * @returns {JSON} - project delete response.
	 */

	static async delete(resourceId, loggedInUserId) {
		try {
			const fetchOrgId = await resourceCreatorMappingQueries.findOne(
				{
					resource_id: resourceId,
					creator_id: loggedInUserId,
				},
				['id', 'organization_id']
			)

			let fetchResourceId = null

			if (fetchOrgId) {
				fetchResourceId = await resourceQueries.findOne(
					{
						id: resourceId,
						organization_id: fetchOrgId.organization_id,
						status: common.STATUS_DRAFT,
					},
					{ attributes: ['id'] }
				)
			}

			if (!fetchOrgId || !fetchResourceId) {
				return responses.failureResponse({
					message: 'PROJECT_NOT_FOUND',
					statusCode: httpStatusCode.bad_request,
					responseCode: 'CLIENT_ERROR',
				})
			}

			let updatedProject = await resourceQueries.deleteOne(resourceId, fetchOrgId.organization_id)
			let updatedProjectCreatorMapping = await resourceCreatorMappingQueries.deleteOne(
				fetchOrgId.id,
				loggedInUserId
			)

			if (updatedProject === 0 && updatedProjectCreatorMapping === 0) {
				return responses.failureResponse({
					message: 'PROJECT_NOT_FOUND',
					statusCode: httpStatusCode.bad_request,
					responseCode: 'CLIENT_ERROR',
				})
			}
			return responses.successResponse({
				statusCode: httpStatusCode.accepted,
				message: 'PROJECT_DELETED_SUCCESSFUL',
				result: {},
			})
		} catch (error) {
			throw error
		}
	}
	/**
	 * Project details
	 * @method
	 * @name details
	 * @param {String} projectId - Project id
	 * @param {String} organization_id - Organization id
	 * @returns {JSON} - Project data.
	 */

	static async details(projectId, orgId, loggedInUserId) {
		try {
			let result = {
				organization: {},
			}

			const project = await resourceQueries.findOne(
				{
					id: projectId,
					organization_id: orgId,
					type: common.PROJECT,
				},
				{ attributes: { exclude: ['next_stage', 'review_type', 'published_id', 'reference_id'] } }
			)

			if (!project) {
				return responses.failureResponse({
					message: 'PROJECT_NOT_FOUND',
					statusCode: httpStatusCode.bad_request,
					responseCode: 'CLIENT_ERROR',
				})
			}

			// if (project.status == common.RESOURCE_STATUS_DRAFT && project.user_id !== loggedInUserId) {
			// 	return responses.failureResponse({
			// 		message: 'PROJECT_NOT_VISIBLE',
			// 		statusCode: httpStatusCode.bad_request,
			// 		responseCode: 'CLIENT_ERROR',
			// 	})
			// }

			//get the data from storage
			if (project.blob_path) {
				const response = await filesService.fetchJsonFromCloud(project.blob_path)
				if (
					response.statusCode === httpStatusCode.ok &&
					response.result &&
					Object.keys(response.result).length > 0
				) {
					//modify the response as label value pair
					let resultData = response.result

					//get all entity types with entities
					let entityTypes = await entityModelMappingQuery.findEntityTypesAndEntities(
						{
							model: common.PROJECT,
							status: common.STATUS_ACTIVE,
						},
						orgId,
						['id', 'value', 'label', 'has_entities']
					)

					if (entityTypes.length > 0) {
						const entityTypeMap = entityTypes.reduce((map, type) => {
							if (type.has_entities && type.entities) {
								map[type.value] = type.entities
									.filter((entity) => entity.status === common.ACTIVE)
									.map((entity) => ({ label: entity.label, value: entity.value.toLowerCase() }))
							}
							return map
						}, {})

						for (const entityType of entityTypes) {
							const key = entityType.value
							// Skip the entity type if entities are not available
							if (
								entityType.has_entities &&
								entityType.entities &&
								entityType.entities.length > 0 &&
								resultData.hasOwnProperty(key)
							) {
								const value = resultData[key]
								// If the value is already in label-value pair format, skip processing
								if (utils.isLabelValuePair(value) || value === '') {
									continue
								}

								// get the entities
								const validEntities = entityTypeMap[key] || []

								if (Array.isArray(value)) {
									// Map each item in the array to a label-value pair, if it exists in validEntities
									resultData[key] = value.map((item) => {
										const match = validEntities.find(
											(entity) => entity.value === item.toLowerCase()
										)
										return match || { label: item, value: item.toLowerCase() }
									})
								} else {
									// If the value is a single item, find it in validEntities
									const match = validEntities.find((entity) => entity.value === value.toLowerCase())
									resultData[key] = match || { label: value, value: value.toLowerCase() }
								}
							}
						}

						result = { ...result, ...resultData }
					}
				}
			}

			//get organization details
			let organizationDetails = await userRequests.fetchDefaultOrgDetails(project.organization_id)
			if (organizationDetails.success && organizationDetails.data && organizationDetails.data.result) {
				project.organization = _.pick(organizationDetails.data.result, ['id', 'name', 'code'])
			}

			delete project.blob_path
			result = { ...result, ...project }

			return responses.successResponse({
				statusCode: httpStatusCode.ok,
				message: 'PROJECT_FETCHED_SUCCESSFULLY',
				result: result,
			})
		} catch (error) {
			throw error
		}
	}

	/**
	 * List reviewers based on Org Id
	 * @method
	 * @name reviewerList
	 * @returns {JSON} - List of reviewers from the org
	 */

	static async reviewerList(organization_id, pageNo, limit) {
		try {
			const reviewers = await userRequests.list(common.REVIEWER, pageNo, limit, '', organization_id)
			if (reviewers.success) {
				return responses.successResponse({
					statusCode: httpStatusCode.ok,
					message: 'REVIEWER_LIST_FETCHED_SUCCESSFULLY',
					result: reviewers.data.result,
				})
			} else {
				return responses.successResponse({
					statusCode: httpStatusCode.ok,
					message: 'REVIEWER_LIST_FETCHED_SUCCESSFULLY',
					result: [],
				})
			}
		} catch (error) {
			throw error
		}
	}

	static async submitForReview(resourceId, bodyData, userDetails) {
		try {
			let projectDetails = await this.details(resourceId, userDetails.organization_id, userDetails.id)

			if (projectDetails.statusCode !== httpStatusCode.ok) {
				return responses.failureResponse({
					message: 'DONT_HAVE_PROJECT_ACCESS',
					statusCode: httpStatusCode.bad_request,
					responseCode: 'CLIENT_ERROR',
				})
			}

			let projectData = projectDetails.result

			if (projectData.user_id !== userDetails.id) {
				return responses.failureResponse({
					message: 'DONT_HAVE_PROJECT_ACCESS',
					statusCode: httpStatusCode.bad_request,
					responseCode: 'CLIENT_ERROR',
				})
			}

			let entityTypes = await entityModelMappingQuery.findEntityTypesAndEntities(
				{
					model: common.PROJECT,
					status: common.STATUS_ACTIVE,
				},
				userDetails.organization_id,
				['id', 'value', 'has_entities', 'validations']
			)

			// Using forEach instead of for loop for entity type validations

			entityTypes.forEach((entityType) => {
				const fieldData = projectData[entityType.value]

				if (entityType.validations.required) {
					let required = utils.checkRequired(entityType, fieldData)
					if (!required) {
						throw responses.failureResponse({
							message: `${entityType.value} not added`,
							statusCode: httpStatusCode.bad_request,
							responseCode: 'CLIENT_ERROR',
							error: utils.errorObject(common.BODY, entityType.value),
						})
					}
				}

				if (entityType.has_entities) {
					let checkEntities = utils.checkEntities(entityType, fieldData)
					if (!checkEntities.status) {
						throw responses.failureResponse({
							message: checkEntities.message,
							statusCode: httpStatusCode.bad_request,
							responseCode: 'CLIENT_ERROR',
							error: utils.errorObject(common.BODY, entityType.value),
						})
					}
				}

				if (entityType.validations.regex) {
					let checkRegex = utils.checkRegexPattern(entityType, fieldData)
					if (checkRegex) {
						throw responses.failureResponse({
							message: `Special characters not allowed in ${entityType.value}`,
							statusCode: httpStatusCode.bad_request,
							responseCode: 'CLIENT_ERROR',
							error: utils.errorObject(common.BODY, entityType.value),
						})
					}
				}
			})

			if (projectData.tasks.length < 1) {
				throw responses.failureResponse({
					message: 'TASK_NOT_FOUND',
					statusCode: httpStatusCode.bad_request,
					responseCode: 'CLIENT_ERROR',
					error: utils.errorObject(common.BODY, common.TASKS),
				})
			} else if (projectData.tasks.length > process.env.MAX_PROJECT_TASK_COUNT) {
				throw responses.failureResponse({
					message: 'EXCEEDED_PROJECT_TASK_COUNT',
					statusCode: httpStatusCode.bad_request,
					responseCode: 'CLIENT_ERROR',
					error: utils.errorObject(common.BODY, common.TASKS),
				})
			}

			let taskEntityTypes = await entityModelMappingQuery.findEntityTypesAndEntities(
				{
					model: common.TASKS,
					status: common.STATUS_ACTIVE,
				},
				userDetails.organization_id,
				['value', 'validations']
			)
			//TODO: This dont have code for each type of validation please make sure that in future when adding new validadtion include code for that
			// Using forEach for iterating through tasks and taskEntityTypes
			projectData.tasks.forEach(async (task) => {
				taskEntityTypes.forEach(async (taskEntityType) => {
					const fieldData = task[taskEntityType.value]
					if (taskEntityType.validations.required) {
						let required = await utils.checkRequired(taskEntityType, fieldData)
						if (!required) {
							return new responses.failureResponse({
								message: `task.${taskEntityType.value} not added`,
								statusCode: httpStatusCode.bad_request,
								responseCode: 'CLIENT_ERROR',
								error: utils.errorObject(common.TASKS, taskEntityType.value),
							})
						}
					}

					if (taskEntityType.has_entities) {
						let checkEntities = utils.checkEntities(taskEntityType, fieldData)
						if (!checkEntities.status) {
							throw responses.failureResponse({
								message: checkEntities.message,
								statusCode: httpStatusCode.bad_request,
								responseCode: 'CLIENT_ERROR',
								error: utils.errorObject(common.TASKS, taskEntityType.value),
							})
						}
					}

					if (taskEntityType.validations.regex) {
						let checkRegex = utils.checkRegexPattern(taskEntityType, fieldData)
						if (checkRegex) {
							throw responses.failureResponse({
								message: `Special characters not allowed in ${taskEntityType.value}`,
								statusCode: httpStatusCode.bad_request,
								responseCode: 'CLIENT_ERROR',
								error: utils.errorObject(common.TASKS, taskEntityType.value),
							})
						}
					}
				})
				// TODO: Get file types from products teams and add validation for them
				if (task.allow_evidences == common.TRUE && task.evidence_details.file_types.length < 1) {
					throw responses.failureResponse({
						message: 'FILE_TYPE_NOT_SELECTED',
						statusCode: httpStatusCode.bad_request,
						responseCode: 'CLIENT_ERROR',
						error: utils.errorObject(common.BODY, common.FILE_TYPE),
					})
				}

				if (task.learning_resources && task.learning_resources.length > 0) {
					let subTaskEntityTypes = await entityModelMappingQuery.findEntityTypesAndEntities(
						{
							model: common.SUBTASKS,
							status: common.STATUS_ACTIVE,
						},
						userDetails.organization_id,
						['value', 'validations']
					)
					task.learning_resources.forEach((learningResource) => {
						let validateURL = utils.checkRegexPattern(subTaskEntityTypes[0], learningResource.url)
						if (validateURL) {
							throw responses.failureResponse({
								message: 'INCORRECT_LEARNING_RESOURCE',
								statusCode: httpStatusCode.bad_request,
								responseCode: 'CLIENT_ERROR',
								error: utils.errorObject(common.BODY, common.CHILDREN),
							})
						}
					})
				}
			})

			//update the reviews and resource status
			// if resource status is draft update to submitted no review changes
			let resourceStatus = common.RESOURCE_STATUS_SUBMITTED
			if (projectData.status === common.RESOURCE_STATUS_DRAFT) {
				resourceStatus = common.RESOURCE_STATUS_SUBMITTED
			} else if (
				projectData.status === common.RESOURCE_STATUS_IN_REVIEW ||
				projectData.status === common.RESOURCE_STATUS_SUBMITTED
			) {
				//update the reviews table status
				await reviewsQueries.update(
					{
						resource_id: projectData.id,
						status: common.REVIEW_STATUS_REQUESTED_FOR_CHANGES,
						organization_id: projectData.organization_id,
					},
					{
						status: common.REVIEW_STATUS_CHANGES_UPDATED,
					}
				)

				resourceStatus = common.RESOURCE_STATUS_IN_REVIEW
			}

			//update resource with submitted_on and status
			await resourceQueries.updateOne(
				{ id: projectData.id },
				{ status: resourceStatus, submitted_on: new Date() }
			)
			//TODO: For review flow this has to be changed we might need to add further conditions
			// and Validate those reviewer as well
			if (bodyData.hasOwnProperty('reviewer_ids') && bodyData.reviewer_ids.length > 0) {
				let reviewsData = bodyData.reviewer_ids.map((reviewer_id) => ({
					resource_id: projectData.id,
					reviewer_id,
					status: common.REVIEW_STATUS_NOT_STARTED,
					organization_id: userDetails.organization_id,
				}))

				await reviewsQueries.bulkCreate(reviewsData)
			}

			return responses.successResponse({
				statusCode: httpStatusCode.created,
				message: 'PROJECT_SUBMITTED_SUCCESSFULLY',
				result: { id: projectData.id },
			})
		} catch (error) {
			return error
		}
	}
}<|MERGE_RESOLUTION|>--- conflicted
+++ resolved
@@ -206,10 +206,7 @@
 				return responses.successResponse({
 					statusCode: httpStatusCode.accepted,
 					message: 'PROJECT_UPDATED_SUCCESSFUL',
-<<<<<<< HEAD
-=======
 					result: updatedProject[0].id,
->>>>>>> 85222e52
 				})
 			} else {
 				throw new Error('FILE_UPLOADED_FAILED')
