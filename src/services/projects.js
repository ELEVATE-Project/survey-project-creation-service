const httpStatusCode = require('@generics/http-status')
const resourceQueries = require('@database/queries/resources')
const resourceCreatorMappingQueries = require('@database/queries/resourcesCreatorMapping')
const responses = require('@helpers/responses')
const common = require('@constants/common')
const filesService = require('@services/files')
const userRequests = require('@requests/user')
const orgExtensionService = require('@services/organization-extension')
const _ = require('lodash')
const { Op } = require('sequelize')
const reviewsQueries = require('@database/queries/reviews')
const reviewsResourcesQueries = require('@database/queries/reviewsResources')
const entityModelMappingQuery = require('@database/queries/entityModelMapping')
const utils = require('@generics/utils')
const resourceService = require('@services/resource')
const reviewService = require('@services/reviews')
const commentQueries = require('@database/queries/comments')
<<<<<<< HEAD

=======
>>>>>>> cbe28ef4
module.exports = class ProjectsHelper {
	/**
	 *  project create
	 * @method
	 * @name create
	 * @param {Object} req - request data.
	 * @returns {JSON} - project id
	 */
	static async create(bodyData, loggedInUserId, orgId, reference_id = null) {
		try {
			if (reference_id) {
				// check if the reference project Id is valid or not
				const referenceProject = await resourceQueries.findOne(
					{
						id: reference_id,
						status: common.RESOURCE_STATUS_PUBLISHED,
						published_id: { [Op.not]: null },
					},
					{
						attributes: ['type'],
					}
				)

				if (!referenceProject || referenceProject.type != common.PROJECT) {
					return responses.failureResponse({
						message: 'PROJECT_NOT_FOUND',
						statusCode: httpStatusCode.bad_request,
						responseCode: 'CLIENT_ERROR',
					})
				}
			}

			//validate the title length
			const isTitleInvalid = utils.validateTitle(bodyData.title)
			if (isTitleInvalid) {
				return responses.failureResponse({
					message: 'CHARACTER_LIMIT_EXCEED',
					statusCode: httpStatusCode.bad_request,
					responseCode: 'CLIENT_ERROR',
				})
			}

			const orgConfig = await orgExtensionService.getConfig(orgId)
			const orgConfigList = _.reduce(
				orgConfig.result.resource,
				(acc, item) => {
					acc[item.resource_type] = item.review_type
					return acc
				},
				{}
			)

			let projectData = {
				title: bodyData.title,
				type: common.PROJECT,
				status: common.RESOURCE_STATUS_DRAFT,
				user_id: loggedInUserId,
				review_type: orgConfigList[common.PROJECT],
				organization_id: orgId,
				meta: {},
				created_by: loggedInUserId,
				updated_by: loggedInUserId,
			}

			if (reference_id) projectData.reference_id = reference_id

			let projectCreate
			try {
				//create project
				projectCreate = await resourceQueries.create(projectData)
				const mappingData = {
					resource_id: projectCreate.id,
					creator_id: loggedInUserId,
					organization_id: orgId,
				}
				await resourceCreatorMappingQueries.create(mappingData)

				// upload to blob
				const resourceId = projectCreate.id
				const fileName = `${loggedInUserId}${resourceId}project.json`

				const projectUploadStatus = await resourceService.uploadToCloud(
					fileName,
					projectCreate.id,
					common.PROJECT,
					loggedInUserId,
					bodyData
				)

				if (
					projectUploadStatus.result.status == httpStatusCode.ok ||
					projectUploadStatus.result.status == httpStatusCode.created
				) {
					let filter = {
						id: resourceId,
						organization_id: orgId,
					}

					let updateData = {
						updated_by: loggedInUserId,
						blob_path: projectUploadStatus.blob_path,
					}

					const [updateCount] = await resourceQueries.updateOne(filter, updateData, {
						returning: true,
						raw: true,
					})

					if (updateCount === 0) {
						return responses.failureResponse({
							message: 'PROJECT_NOT_FOUND',
							statusCode: httpStatusCode.bad_request,
							responseCode: 'CLIENT_ERROR',
						})
					}
				} else {
					throw new Error('FILE_UPLOADED_FAILED')
				}
			} catch (error) {
				return responses.failureResponse({
					message: error.message || error,
					statusCode: httpStatusCode.bad_request,
					responseCode: 'CLIENT_ERROR',
				})
			}

			return responses.successResponse({
				statusCode: httpStatusCode.ok,
				message: 'PROJECT_CREATED_SUCCESSFULLY',
				result: { id: projectCreate.id },
			})
		} catch (error) {
			throw error
		}
	}
	/**
	 * project update
	 * @method
	 * @name update
	 * @param {Object} req - request data.
	 * @returns {JSON} - project update response.
	 */

	static async update(resourceId, bodyData, loggedInUserId, orgId) {
		try {
			//validate the title length
			const isTitleInvalid = utils.validateTitle(bodyData.title)
			if (isTitleInvalid) {
				return responses.failureResponse({
					message: 'CHARACTER_LIMIT_EXCEED',
					statusCode: httpStatusCode.bad_request,
					responseCode: 'CLIENT_ERROR',
				})
			}

			const forbidden_resource_statuses = [
				common.RESOURCE_STATUS_PUBLISHED,
				common.RESOURCE_STATUS_REJECTED,
				common.RESOURCE_STATUS_REJECTED_AND_REPORTED,
				common.RESOURCE_STATUS_SUBMITTED,
			]
			const fetchResource = await resourceQueries.findOne({
				id: resourceId,
				organization_id: orgId,
				status: {
					[Op.notIn]: forbidden_resource_statuses,
				},
			})

			if (!fetchResource) {
				return responses.failureResponse({
					message: 'PROJECT_NOT_FOUND',
					statusCode: httpStatusCode.bad_request,
					responseCode: 'CLIENT_ERROR',
				})
			}

			const countReviews = await reviewsQueries.distinctResources(
				{
					organization_id: orgId,
					resource_id: resourceId,
					status: [common.REVIEW_STATUS_REQUESTED_FOR_CHANGES],
				},
				['resource_id']
			)

			if (fetchResource.status === common.RESOURCE_STATUS_IN_REVIEW && countReviews.count == 0) {
				return responses.failureResponse({
					message: {
						key: 'FORBIDDEN_RESOURCE_UPDATE',
						interpolation: { resourceTitle: fetchResource.title, reviewer_count: countReviews },
					},
					statusCode: httpStatusCode.bad_request,
					responseCode: 'CLIENT_ERROR',
				})
			}

			bodyData = _.omit(bodyData, ['review_type', 'type', 'organization_id', 'user_id'])

			//upload to blob
			const fileName = `${loggedInUserId}${resourceId}project.json`
			const projectUploadStatus = await resourceService.uploadToCloud(
				fileName,
				resourceId,
				common.PROJECT,
				loggedInUserId,
				bodyData
			)
			if (
				projectUploadStatus.result.status == httpStatusCode.ok ||
				projectUploadStatus.result.status == httpStatusCode.created
			) {
				let filter = {
					id: resourceId,
					organization_id: orgId,
				}

				let updateData = {
					updated_by: loggedInUserId,
					blob_path: projectUploadStatus.blob_path,
				}
				if (bodyData['title'] != '') {
					updateData.title = bodyData['title']
				}

				//update is_under_edit true if reviewer requested for changes
				if (countReviews.count > 0) {
					updateData.is_under_edit = true
				}

				const [updateCount, updatedProject] = await resourceQueries.updateOne(filter, updateData, {
					returning: true,
					raw: true,
				})

				if (updateCount === 0) {
					return responses.failureResponse({
						message: 'PROJECT_NOT_FOUND',
						statusCode: httpStatusCode.bad_request,
						responseCode: 'CLIENT_ERROR',
					})
				}

				return responses.successResponse({
					statusCode: httpStatusCode.accepted,
					message:
						fetchResource.status == common.RESOURCE_STATUS_IN_REVIEW
							? 'PROJECT_SAVED_SUCCESSFULLY'
							: 'PROJECT_UPDATED_SUCCESSFUL',
					result: updatedProject[0].id,
				})
			} else {
				throw new Error('FILE_UPLOADED_FAILED')
			}
		} catch (error) {
			return responses.failureResponse({
				message: error.message || error,
				statusCode: httpStatusCode.bad_request,
				responseCode: 'CLIENT_ERROR',
			})
		}
	}
	/**
	 * project delete
	 * @method
	 * @name delete
	 * @param {Object} req.id - project id
	 * @returns {JSON} - project delete response.
	 */

	static async delete(resourceId, loggedInUserId) {
		try {
			const resourceCreatorMapping = await resourceCreatorMappingQueries.findOne(
				{
					resource_id: resourceId,
					creator_id: loggedInUserId,
				},
				['id', 'organization_id']
			)

			if (!resourceCreatorMapping?.id) {
				throw new Error('PROJECT_NOT_FOUND')
			}

			const resource = await resourceQueries.findOne(
				{
					id: resourceId,
					organization_id: resourceCreatorMapping.organization_id,
					status: common.RESOURCE_STATUS_DRAFT,
				},
				{ attributes: ['id', 'type', 'organization_id'] }
			)

			if (!resource?.id) {
				throw new Error('PROJECT_NOT_FOUND')
			}

			let updatedProject = await resourceQueries.deleteOne(resourceId, resource.organization_id)
			let updatedProjectCreatorMapping = await resourceCreatorMappingQueries.deleteOne(
				resourceCreatorMapping.id,
				loggedInUserId
			)

			if (updatedProject === 0 && updatedProjectCreatorMapping === 0) {
				throw new Error('PROJECT_NOT_FOUND')
			}

			return responses.successResponse({
				statusCode: httpStatusCode.accepted,
				message: 'PROJECT_DELETED_SUCCESSFUL',
				result: {},
			})
		} catch (error) {
			return responses.failureResponse({
				message: error.message || error,
				statusCode: httpStatusCode.bad_request,
				responseCode: 'CLIENT_ERROR',
			})
		}
	}
	/**
	 * Project details
	 * @method
	 * @name details
	 * @param {String} projectId - Project id
	 * @param {String} organization_id - Organization id
	 * @returns {JSON} - Project data.
	 */

	static async details(projectId, orgId) {
		try {
			let result = {
				organization: {},
			}

			const project = await resourceQueries.findOne(
				{
					id: projectId,
					organization_id: orgId,
					type: common.PROJECT,
				},
				{ attributes: { exclude: ['next_stage', 'review_type', 'published_id', 'reference_id'] } }
			)

			if (!project) {
				return responses.failureResponse({
					message: 'PROJECT_NOT_FOUND',
					statusCode: httpStatusCode.bad_request,
					responseCode: 'CLIENT_ERROR',
				})
			}

			//get the data from storage
			if (project.blob_path) {
				const response = await filesService.fetchJsonFromCloud(project.blob_path)
				if (
					response.statusCode === httpStatusCode.ok &&
					response.result &&
					Object.keys(response.result).length > 0
				) {
					//modify the response as label value pair
					let resultData = response.result

					//get all entity types with entities
					let entityTypes = await entityModelMappingQuery.findEntityTypesAndEntities(
						{
							model: common.ENTITY_TYPE_MODELS[common.PROJECT],
							status: common.STATUS_ACTIVE,
						},
						orgId,
						['id', 'value', 'label', 'has_entities']
					)

					if (entityTypes.length > 0) {
						//create label value pair map
						const entityTypeMap = entityTypes.reduce((map, type) => {
							if (type.has_entities && Array.isArray(type.entities) && type.entities.length > 0) {
								map[type.value] = type.entities
									.filter((entity) => entity.status === common.STATUS_ACTIVE)
									.map((entity) => ({ label: entity.label, value: entity.value.toLowerCase() }))
							}
							return map
						}, {})

						await Promise.all(
							entityTypes.map(async (entityType) => {
								const key = entityType.value
								// Skip the entity type if entities are not available
								if (
									entityType.has_entities &&
									entityType.entities &&
									entityType.entities.length > 0 &&
									resultData.hasOwnProperty(key)
								) {
									const value = resultData[key]
									// If the value is already in label-value pair format, skip processing
									if (utils.isLabelValuePair(value) || value === '') {
										return
									}

									// Get the entities
									const validEntities = entityTypeMap[key] || []

									if (Array.isArray(value)) {
										// Map each item in the array to a label-value pair, if it exists in validEntities
										resultData[key] = value.map((item) => {
											const match = validEntities.find(
												(entity) => entity.value === item.toLowerCase()
											)
											return match || { label: item, value: item.toLowerCase() }
										})
									} else {
										// If the value is a single item, find it in validEntities
										const match = validEntities.find(
											(entity) => entity.value === value.toLowerCase()
										)
										resultData[key] = match || { label: value, value: value.toLowerCase() }
									}
								}
							})
						)

						result = { ...result, ...resultData }
					}
				}
			}

			//get organization details
			let organizationDetails = await userRequests.fetchOrg(project.organization_id)
			if (organizationDetails.success && organizationDetails.data && organizationDetails.data.result) {
				project.organization = _.pick(organizationDetails.data.result, ['id', 'name', 'code'])
			}

			delete project.blob_path
			result = { ...result, ...project }

			return responses.successResponse({
				statusCode: httpStatusCode.ok,
				message: 'PROJECT_FETCHED_SUCCESSFULLY',
				result: result,
			})
		} catch (error) {
			throw error
		}
	}

	/**
	 * List reviewers based on Org Id
	 * @method
	 * @name reviewerList
	 * @returns {JSON} - List of reviewers from the org
	 */

	static async reviewerList(user_id, organization_id, pageNo, limit) {
		try {
			let result = {
				data: [],
				count: 0,
			}

			let reviewers = await userRequests.list(common.REVIEWER, pageNo, limit, '', organization_id, {
				excluded_user_ids: [user_id],
			})

			let userList = []

			if (!reviewers.success) {
				return responses.successResponse({
					statusCode: httpStatusCode.ok,
					message: 'REVIEWER_LIST_FETCHED_SUCCESSFULLY',
					result,
				})
			}

			//written as a beckup will remove once the user service PR merged
			if (Array.isArray(reviewers?.data?.result?.data) && reviewers.data.result.data.length > 0) {
				userList = reviewers.data.result.data.filter((user) => user.id != user_id)
			}

			return responses.successResponse({
				statusCode: httpStatusCode.ok,
				message: 'REVIEWER_LIST_FETCHED_SUCCESSFULLY',
				result: {
					data: userList,
					count: userList.length,
				},
			})
		} catch (error) {
			throw error
		}
	}

	/**
	 * Submit the project for review
	 * @method
	 * @name submitForReview
	 * @returns {JSON} - Response status of the submission
	 */
	static async submitForReview(resourceId, bodyData, userDetails) {
		try {
			let projectDetails = await this.details(resourceId, userDetails.organization_id, userDetails.id)
			if (projectDetails.statusCode !== httpStatusCode.ok) {
				return responses.failureResponse({
					message: 'DONT_HAVE_PROJECT_ACCESS',
					statusCode: httpStatusCode.bad_request,
					responseCode: 'CLIENT_ERROR',
				})
			}

			let projectData = projectDetails.result

			//check the creator is valid
			if (projectData.user_id !== userDetails.id) {
				return responses.failureResponse({
					message: 'DONT_HAVE_PROJECT_ACCESS',
					statusCode: httpStatusCode.bad_request,
					responseCode: 'CLIENT_ERROR',
				})
			}

			//Restrict the user to submit the project
			if (_nonReviewableResourceStatuses.includes(projectData.status)) {
				throw new Error(`Resource is already ${projectData.status}. You can't submit it`)
			}

			//check any open comments are there for this resource
			const comments = await commentQueries.findAndCountAll({
				user_id: {
					[Op.notIn]: [userDetails.id],
				},
				resource_id: resourceId,
				status: common.COMMENT_STATUS_OPEN,
			})

			if (comments.count > 0) {
				return responses.failureResponse({
					message: 'ALL_COMMENTS_NOT_RESOLVED',
					statusCode: httpStatusCode.bad_request,
					responseCode: 'CLIENT_ERROR',
				})
			}

			//from comments table take all the comments which are from this org and userId != loggedin user and resourceId = current resourceId and status = open
			// if count greated than 0 throw error ""

			const comments = await commentQueries.findAndCountAll({
				user_id: {
					[Op.notIn]: [userDetails.id],
				},
				resource_id: resourceId,
				status: common.COMMENT_STATUS_OPEN,
			})

			if (comments.count > 0) {
				return responses.failureResponse({
					message: '"ALL_COMMENTS_NOT_RESOLVED"',
					statusCode: httpStatusCode.bad_request,
					responseCode: 'CLIENT_ERROR',
				})
			}

			//get all entity type validations for project
			let entityTypes = await entityModelMappingQuery.findEntityTypesAndEntities(
				{
					model: common.PROJECT,
					status: common.STATUS_ACTIVE,
				},
				projectData.organization_id,
				['id', 'value', 'has_entities', 'validations']
			)

			//fetch task entityType validations
			let taskEntityTypes = await entityModelMappingQuery.findEntityTypesAndEntities(
				{
					model: common.TASKS,
					status: common.STATUS_ACTIVE,
				},
				projectData.organization_id,
				['id', 'value', 'validations', 'has_entities']
			)

			const taskEntityTypesMapping = taskEntityTypes.reduce((acc, item) => {
				acc[item.value] = item
				return acc
			}, {})

			//validate project data
			const projectValidationPromises = entityTypes.map((entityType) =>
				this.validateEntityData(projectData, entityType, common.PROJECT, common.BODY, taskEntityTypesMapping)
			)
			const projectValidationResults = await Promise.all(projectValidationPromises)
			for (const validationResult of projectValidationResults) {
				if (validationResult.hasError) {
					throw {
						error: validationResult.error,
					}
				}
			}

			//validate number of task
			if (projectData.tasks?.length > parseInt(process.env.MAX_PROJECT_TASK_COUNT, 10)) {
				throw {
					error: utils.errorObject(
						common.BODY,
						common.TASKS,
						'Project task count has exceeded the maximum allowed limit'
					),
				}
			}

			//get all entity type validations for task
			const subTaskEntityTypes = await entityModelMappingQuery.findEntityTypesAndEntities(
				{
					model: common.SUBTASKS,
					status: common.STATUS_ACTIVE,
				},
				projectData.organization_id,
				['value', 'validations']
			)

			// validate task
			await Promise.all(
				projectData.tasks.map(async (task) => {
					// Validate task entities
					await Promise.all(
						taskEntityTypes.map(async (taskEntityType) => {
							let validationResult = await this.validateEntityData(
								task,
								taskEntityType,
								common.TASKS,
								common.BODY,
								taskEntityTypesMapping
							)
							if (validationResult.hasError) {
								throw {
									error: validationResult.error,
								}
							}
						})
					)

					// Validate child tasks if they exist
					if (task.children && task.children.length > 0) {
						await Promise.all(
							task.children.map(async (childTask) => {
								await Promise.all(
									subTaskEntityTypes.map(async (subTaskEntityType) => {
										let validationResult = await this.validateEntityData(
											childTask,
											subTaskEntityType,
											common.SUB_TASK,
											common.BODY
										)
										if (validationResult.hasError) {
											throw {
												error: validationResult.error,
											}
										}
									})
								)
							})
						)
					}
				})
			)

			// Check that the note character limit does not exceed the maximum limit
			if (bodyData?.notes?.length > process.env.MAX_RESOURCE_NOTE_LENGTH) {
				return responses.failureResponse({
					message: 'RESOURCE_NOTE_LENGTH_EXCEEDED',
					statusCode: httpStatusCode.bad_request,
					responseCode: 'CLIENT_ERROR',
				})
			}

			//validate the reviewer
			if (bodyData.reviewer_ids && bodyData.reviewer_ids.length > 0) {
				const uniqueReviewerIds = utils.getUniqueElements(bodyData.reviewer_ids)
				const reviewers = await userRequests.list(common.REVIEWER, '', '', '', userDetails.organization_id, {
					user_ids: uniqueReviewerIds,
					excluded_user_ids: [userDetails.id],
				})

				if (!reviewers.success) throw new Error('REVIEWER_IDS_NOT_FOUND')

				let reviewerIds = []

				//written as a backup will remove once the user service PR merged
				if (Array.isArray(reviewers?.data?.result?.data) && reviewers.data.result.data.length > 0) {
					reviewerIds = reviewers.data.result.data.map((item) => item.id)
				} else {
					// If no valid reviewers data is found, return an error response
					throw new Error('REVIEWER_IDS_NOT_FOUND')
				}

				//return error message if the reviewer is invalid or not found
				if (uniqueReviewerIds.length > reviewers.data.result.data.length) {
					throw new Error('REVIEWER_IDS_NOT_FOUND')
				}

				//create entry in reviews table
				let reviewsData = reviewerIds.map((reviewer_id) => ({
					resource_id: projectData.id,
					reviewer_id,
					status: common.REVIEW_STATUS_NOT_STARTED,
					organization_id: userDetails.organization_id,
				}))

				await reviewsQueries.bulkCreate(reviewsData)
				delete reviewsData.status
				await reviewsResourcesQueries.bulkCreate(reviewsData)
			}

			//update the reviews and resource status
			let resourceStatus = common.RESOURCE_STATUS_SUBMITTED
			if (
				projectData.status === common.RESOURCE_STATUS_IN_REVIEW ||
				projectData.status === common.RESOURCE_STATUS_SUBMITTED
			) {
				//Update the review status if the resource has been submitted before
				await reviewsQueries.update(
					{
						organization_id: projectData.organization_id,
						resource_id: projectData.id,
						status: common.REVIEW_STATUS_REQUESTED_FOR_CHANGES,
					},
					{
						status: common.REVIEW_STATUS_CHANGES_UPDATED,
					}
				)
				resourceStatus = common.RESOURCE_STATUS_IN_REVIEW
			}

			//check review is required or not
			const isReviewMandatory = await resourceService.isReviewMandatory(
				projectData.type,
				userDetails.organization_id
			)
			if (!isReviewMandatory) {
				const publishResource = await reviewService.publishResource(
					resourceId,
					userDetails.id,
					userDetails.organization_id
				)
				return publishResource
			}

			//update resource
			let resourcesUpdate = {
				status: resourceStatus,
				submitted_on: new Date(),
				is_under_edit: false,
			}

			if (bodyData.notes) {
				resourcesUpdate.meta = {
					notes: bodyData.notes,
				}
			}

			await resourceQueries.updateOne({ id: projectData.id }, resourcesUpdate)
			//add user action
			eventEmitter.emit(common.EVENT_ADD_USER_ACTION, {
				actionCode: common.USER_ACTIONS[projectData.type].RESOURCE_SUBMITTED,
				userId: userDetails.id,
				objectId: resourceId,
				objectType: common.MODEL_NAMES.RESOURCE,
				orgId: userDetails.organization_id,
			})

			return responses.successResponse({
				statusCode: httpStatusCode.ok,
				message: 'PROJECT_SUBMITTED_SUCCESSFULLY',
				result: { id: projectData.id },
			})
		} catch (error) {
			return responses.failureResponse({
				message: error.message || 'RESOURCE_VALIDATION_FAILED',
				statusCode: httpStatusCode.bad_request,
				responseCode: 'CLIENT_ERROR',
				result: error.error || [],
			})
		}
	}

	/**
	 * Validates the given project data
	 * @method
	 * @name validateEntityData
	 * @param {Object} entityData - Data which needs to validate
	 * @param {Object} entityType - Each entityType which have models
	 * @param {string} model - The model needs to validate ex: project, tasks, subTasks
	 * @param {string} sourceType - Specifies the source of the input, which can be 'body', 'param', or 'query'.
	 * @returns {JSON} - Response containing error details, if any.
	 */
	static async validateEntityData(entityData, entityType, model, sourceType, entityMapping) {
		try {
			let fieldData = entityData[entityType.value]
			if (model == common.TASKS && entityData.allow_evidences == common.TRUE) {
				// Check if file types are selected
				if (!entityData?.evidence_details?.file_types.length) {
					return {
						hasError: true,
						error: utils.errorObject(common.BODY, common.FILE_TYPE, 'File type not selected'),
					}
				}

				if (entityType.value === common.FILE_TYPE || entityType.value === common.MIN_NO_OF_EVIDENCES) {
					fieldData = entityData.evidence_details[entityType.value]
				}
			}

			// Check if the field is required
			if (entityType.validations.required) {
				let required = utils.checkRequired(entityType, fieldData)
				if (!required) {
					return {
						hasError: true,
						error: utils.errorObject(
							sourceType,
							entityType.value,
							entityType.validations.message || `${model} ${entityType.value} is required`
						),
					}
				}
			}

			// Check if the entity has sub-entities
			if (entityType.has_entities) {
				let checkEntities = utils.checkEntities(entityType, fieldData)
				if (!checkEntities.status) {
					return {
						hasError: true,
						error: utils.errorObject(sourceType, entityType.value, checkEntities.message),
					}
				}
			}

			// Check regex pattern will check max length and special characters
			if (entityType.validations.regex && fieldData) {
				//validate learning resource validation
				if (entityType.value === common.LEARNING_RESOURCE) {
					for (let eachResource of fieldData) {
						//validate the name and url is there
						if (!eachResource.name || !eachResource.url) {
							return {
								hasError: true,
								error: utils.errorObject(
									sourceType,
									common.LEARNING_RESOURCE,
									entityType.validations.message ||
										`Required learning resource name and url in ${model}`
								),
							}
						}
						//validate the name
						let validateName = utils.checkRegexPattern(entityMapping[common.NAME], eachResource.name)
						if (!validateName) {
							return {
								hasError: true,
								error: utils.errorObject(
									sourceType,
									common.LEARNING_RESOURCE,
									entityType.validations.message || `Invalid learning resource name in ${model}`
								),
							}
						}
						//validate the url
						let validateURL = utils.checkRegexPattern(
							entityMapping[common.LEARNING_RESOURCE],
							eachResource.url
						)
						if (validateURL) {
							return {
								hasError: true,
								error: utils.errorObject(
									sourceType,
									common.LEARNING_RESOURCE,
									entityType.validations.message || `Invalid learning resource URL in ${model}`
								),
							}
						}
					}
				} else if (
					entityType.value === common.SOLUTION_DETAILS &&
					fieldData &&
					JSON.parse(process.env.ENABLE_OBSERVATION_IN_PROJECTS)
				) {
					//validate the observation name
					let checkRegex = utils.checkRegexPattern(entityType, fieldData.name)
					if (!checkRegex) {
						return {
							hasError: true,
							error: utils.errorObject(
								sourceType,
								entityType.value,
								entityType.validations.message ||
									`Solution Details ${entityType.value} is invalid, please ensure it contains no special characters and does not exceed the character limit`
							),
						}
					}
					//validate the observation url
					let regex = new RegExp(process.env.OBSERVATION_DEEP_LINK_REGEX)
					let validateURL = regex.test(fieldData.link)
					if (!validateURL) {
						return {
							hasError: true,
							error: utils.errorObject(
								sourceType,
								entityType.value,
								entityType.validations.message || `Invalid observation URL in ${model}`
							),
						}
					}
				} else {
					let checkRegex = utils.checkRegexPattern(entityType, fieldData)
					if (!checkRegex) {
						return {
							hasError: true,
							error: utils.errorObject(
								sourceType,
								entityType.value,
								entityType.validations.message ||
									`${model} ${entityType.value} is invalid, please ensure it contains no special characters and does not exceed the character limit`
							),
						}
					}
				}
			}

			// No errors, return null
			return {
				hasError: false,
				error: [],
			}
		} catch (error) {
			return error
		}
	}
}

/**
 * List of resource statuses that prevent a reviewer from starting a review.
 * @constant
 * @type {Array<String>}
 */
const _nonReviewableResourceStatuses = [
	common.RESOURCE_STATUS_REJECTED,
	common.RESOURCE_STATUS_REJECTED_AND_REPORTED,
	common.RESOURCE_STATUS_PUBLISHED,
	common.RESOURCE_STATUS_SUBMITTED,
]<|MERGE_RESOLUTION|>--- conflicted
+++ resolved
@@ -15,10 +15,6 @@
 const resourceService = require('@services/resource')
 const reviewService = require('@services/reviews')
 const commentQueries = require('@database/queries/comments')
-<<<<<<< HEAD
-
-=======
->>>>>>> cbe28ef4
 module.exports = class ProjectsHelper {
 	/**
 	 *  project create
@@ -556,25 +552,6 @@
 			if (comments.count > 0) {
 				return responses.failureResponse({
 					message: 'ALL_COMMENTS_NOT_RESOLVED',
-					statusCode: httpStatusCode.bad_request,
-					responseCode: 'CLIENT_ERROR',
-				})
-			}
-
-			//from comments table take all the comments which are from this org and userId != loggedin user and resourceId = current resourceId and status = open
-			// if count greated than 0 throw error ""
-
-			const comments = await commentQueries.findAndCountAll({
-				user_id: {
-					[Op.notIn]: [userDetails.id],
-				},
-				resource_id: resourceId,
-				status: common.COMMENT_STATUS_OPEN,
-			})
-
-			if (comments.count > 0) {
-				return responses.failureResponse({
-					message: '"ALL_COMMENTS_NOT_RESOLVED"',
 					statusCode: httpStatusCode.bad_request,
 					responseCode: 'CLIENT_ERROR',
 				})
