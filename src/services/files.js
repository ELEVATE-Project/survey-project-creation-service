/**
 * Name: Ankit Shahu
 * Date: 28-May-2024
 * Description: file.js service
 */

// Dependencies
const httpStatusCode = require('@generics/http-status')
const common = require('@constants/common')
const utils = require('@generics/utils')
const responses = require('@helpers/responses')
const { cloudClient } = require('@configs/cloud-service')
const endpoints = require('@constants/endpoints')
const cloudStorage = process.env.CLOUD_STORAGE_PROVIDER
const bucketName = process.env.CLOUD_STORAGE_BUCKETNAME

module.exports = class FilesHelper {
	/**
	 * Get Signed Url
	 * @method
	 * @name getSignedUrl
	 * @param {JSON} payloadData  request body.
	 * @param {string} referenceType- what type of document
	 * @param {string} userId  -  userId
	 * @param {boolean} serviceUpload - needed for nic server
	 * @returns {JSON} - Response contains signed url
	 */
	static async getSignedUrl(payloadData, referenceType, userId = '', serviceUpload = false) {
		try {
			let payloadIds = Object.keys(payloadData)

			let result = {
				[payloadIds[0]]: {},
			}

			let folderPath = ''
<<<<<<< HEAD
			// let referenceTypes = [common.CERTIFICATE, common.LOGO, common.SIGNATURE, common.BASE_TEMPLATE]
=======
			// let referenceTypes = [common.CERTIFICATE, common.LOGO, common.SIGNATURE, common.BASETEMPLATE]
>>>>>>> 077d259d
			let referenceTypes = {
				[common.CERTIFICATE]: common.CERTIFICATE_PATH,
				[common.LOGO]: common.LOGO_PATH,
				[common.SIGNATURE]: common.SIGNATURE_PATH,
<<<<<<< HEAD
				[common.BASE_TEMPLATE]: common.BASE_TEMPLATE_PATH,
			}

=======
				[common.BASETEMPLATE]: common.BASETEMPLATE_PATH,
			}
>>>>>>> 077d259d
			if (referenceTypes.hasOwnProperty(referenceType)) {
				folderPath =
					referenceTypes[referenceType] + userId + '/' + payloadIds[0] + '/' + utils.generateUniqueId() + '/'
			} else {
				folderPath = common.RESOURCE_PATH + userId + '/' + payloadIds[0] + '/' + utils.generateUniqueId() + '/'
			}

			let actionPermission = common.WRITE_ACCESS
			let fileNames = payloadData[payloadIds[0]].files
			if (!Array.isArray(fileNames) || fileNames.length < 1) {
				throw new Error('File names not given.')
			}
			let linkExpireTime = common.NO_OF_EXPIRY_TIME * common.NO_OF_MINUTES

			const signedUrlsPromises = fileNames.map(async (fileName) => {
				let file = folderPath && folderPath !== '' ? folderPath + fileName : fileName
				let response = {
					file: file,
					payload: { sourcePath: file },
					cloudStorage: cloudStorage.toUpperCase(),
				}
				response.downloadableUrl = await cloudClient.getDownloadableUrl(
					bucketName,
					file,
					linkExpireTime // Link ExpireIn
				)
				if (!serviceUpload) {
					response.url = await cloudClient.getSignedUrl(
						bucketName, // bucket name
						file, // file path
						linkExpireTime, // expire
						actionPermission // read/write
					)
				} else {
					response.url = `${process.env.PUBLIC_BASE_URL}/${endpoints.UPLOAD_FILE}?file=${file}`
				}

				return response
			})

			// Wait for all signed URLs promises to resolve
			const signedUrls = await Promise.all(signedUrlsPromises)
			result[payloadIds[0]]['files'] = signedUrls

			return responses.successResponse({
				message: 'SIGNED_URL_GENERATED_SUCCESSFULLY',
				statusCode: httpStatusCode.ok,
				responseCode: 'OK',
				result: result,
			})
		} catch (error) {
			throw error
		}
	}
<<<<<<< HEAD

=======
>>>>>>> 077d259d
	/**
	 * Get downloadable Url
	 * @method
	 * @name getDownloadableUrl
	 * @param {JSON} payloadData  request body.
	 * @returns {JSON} - Response contains signed url
	 */
	static async getDownloadableUrl(payloadData) {
		try {
			let linkExpireTime = common.NO_OF_EXPIRY_TIME * common.NO_OF_MINUTES

			if (Array.isArray(payloadData) && payloadData.length > 0) {
				let result = []

				await Promise.all(
					payloadData.map(async (element) => {
						let responseObj = {
							cloudStorage: cloudStorage,
						}
						responseObj.filePath = element
						responseObj.url = await cloudClient.getDownloadableUrl(bucketName, element, linkExpireTime)
						result.push(responseObj)
					})
				)

				return responses.successResponse({
					message: 'DOWNLOAD_URL_GENERATED_SUCCESSFULLY',
					statusCode: httpStatusCode.ok,
					responseCode: 'OK',
					result: result,
				})
			}
		} catch (error) {
			throw error
		}
	}
	/**
	 * Get Json data from URL
	 * @method
	 * @name fetchJsonFromCloud
	 * @param {JSON} filePath  file path.
	 * @returns {JSON} - Response contains json
	 */

	static async fetchJsonFromCloud(filePath) {
		try {
			let result = {}
			let downloadableUrl = await cloudClient.getDownloadableUrl(bucketName, filePath)
			if (downloadableUrl) {
				const data = await fetch(downloadableUrl).then((res) => res.json())
				if (data && Object.keys(data).length > 0) {
					result = data
				}

				return responses.successResponse({
					message: 'DOWNLOAD_URL_GENERATED_SUCCESSFULLY',
					statusCode: httpStatusCode.ok,
					responseCode: 'OK',
					result: result,
				})
			} else {
				return responses.failureResponse({
					message: 'FAILED_TO_DOWNLOAD_FILE',
					statusCode: httpStatusCode.bad_request,
					responseCode: 'CLIENT_ERROR',
				})
			}
		} catch (error) {
			return error
		}
	}
}<|MERGE_RESOLUTION|>--- conflicted
+++ resolved
@@ -34,23 +34,16 @@
 			}
 
 			let folderPath = ''
-<<<<<<< HEAD
+
 			// let referenceTypes = [common.CERTIFICATE, common.LOGO, common.SIGNATURE, common.BASE_TEMPLATE]
-=======
-			// let referenceTypes = [common.CERTIFICATE, common.LOGO, common.SIGNATURE, common.BASETEMPLATE]
->>>>>>> 077d259d
+
 			let referenceTypes = {
 				[common.CERTIFICATE]: common.CERTIFICATE_PATH,
 				[common.LOGO]: common.LOGO_PATH,
 				[common.SIGNATURE]: common.SIGNATURE_PATH,
-<<<<<<< HEAD
 				[common.BASE_TEMPLATE]: common.BASE_TEMPLATE_PATH,
 			}
 
-=======
-				[common.BASETEMPLATE]: common.BASETEMPLATE_PATH,
-			}
->>>>>>> 077d259d
 			if (referenceTypes.hasOwnProperty(referenceType)) {
 				folderPath =
 					referenceTypes[referenceType] + userId + '/' + payloadIds[0] + '/' + utils.generateUniqueId() + '/'
@@ -105,10 +98,7 @@
 			throw error
 		}
 	}
-<<<<<<< HEAD
 
-=======
->>>>>>> 077d259d
 	/**
 	 * Get downloadable Url
 	 * @method
