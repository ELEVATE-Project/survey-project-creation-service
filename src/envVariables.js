let table = require('cli-table')
const common = require('@constants/common')

let tableData = new table()

let enviromentVariables = {
	APPLICATION_PORT: {
		message: 'Required port no',
		optional: false,
	},
	APPLICATION_HOST: {
		message: 'Required host',
		optional: false,
	},
	APPLICATION_ENV: {
		message: 'Required node environment',
		optional: false,
	},
	APPLICATION_BASE_URL: {
		message: 'Required application base url',
		optional: false,
	},
	ACCESS_TOKEN_SECRET: {
		message: 'Required access token secret',
		optional: false,
	},
	KAFKA_URL: {
		message: 'Required kafka connectivity url',
		optional: false,
	},
	KAFKA_GROUP_ID: {
		message: 'Required kafka group id',
		optional: false,
	},
	NOTIFICATION_KAFKA_TOPIC: {
		message: 'Required notification kafka topic',
		optional: false,
	},
	USER_SERVICE_HOST: {
		message: 'Required user service host',
		optional: false,
	},
	USER_SERVICE_BASE_URL: {
		message: 'Required user service base url',
		optional: false,
	},
	ENABLE_LOG: {
		message: 'log enable or disable',
		optional: true,
	},
	API_DOC_URL: {
		message: 'Required api doc url',
		optional: false,
	},
	INTERNAL_CACHE_EXP_TIME: {
		message: 'Internal Cache Expiry Time',
		optional: false,
	},
	REDIS_HOST: {
		message: 'Redis Host Url',
		optional: false,
	},
	ERROR_LOG_LEVEL: {
		message: 'Required Error log level',
		optional: false,
	},
	DISABLE_LOG: {
		message: 'Required disable log level',
		optional: false,
	},
	DEFAULT_ORG_ID: {
		message: 'Default organization ID',
		optional: false,
	},
	ALLOWED_HOST: {
		message: 'Required CORS allowed host',
		optional: true,
		default: '*',
	},
	AUTH_METHOD: {
		message: 'Required authentication method',
		optional: true,
		default: common.AUTH_METHOD.JWT_ONLY,
	},
	REVIEW_REQUIRED: {
		message: 'Required Review Required field',
		optional: false,
		default: true,
	},
	SHOW_REVIEWER_LIST: {
		message: 'Required Show Reviewer field',
		optional: false,
		default: true,
	},
	MIN_APPROVAL: {
		message: 'Required Minimum Approval field',
		optional: false,
		default: common.MIN_APPROVAL,
	},
	REVIEW_TYPE: {
		message: 'Required Review Type field',
		optional: false,
		default: common.REVIEW_TYPE_SEQUENTIAL,
	},
	ORGANIZATION_READ_ENDPOINT: {
		message: 'Required Organization read API end-point field',
		optional: false,
	},
	USER_LIST_ENDPOINT: {
		message: 'Required user list API end-point field',
		optional: false,
	},
	USER_PROFILE_DETAILS_ENDPOINT: {
		message: 'Required user read API end-point field',
		optional: false,
	},
	CLOUD_STORAGE_PROVIDER: {
		message: 'Require cloud storage provider',
		optional: false,
	},
	CLOUD_STORAGE_SECRET: {
		message: 'Require client storage provider identity',
		optional: false,
	},
	CLOUD_STORAGE_BUCKETNAME: {
		message: 'Require client storage bucket name',
		optional: false,
	},
	PUBLIC_BASE_URL: {
		message: 'Public Base Url required',
		optional: true,
		default: '',
	},
	RESOURCE_TYPES: {
		message: 'Resource types required',
		optional: false,
	},
	MAX_PROJECT_TASK_COUNT: {
		message: 'Maximum task count is required',
		optional: false,
		default: 10,
	},
<<<<<<< HEAD
	CONSUMPTION_SERVICE: {
		message: 'Consumption service is required',
		optional: false,
	},
	PUBLISH_METHOD: {
		message: 'Publish method is required',
		optional: false,
	},
	PROJECT_PUBLISH_KAFKA_TOPIC: {
		message: 'Required publish kafka topic',
		optional: false,
=======
	MAX_BODY_LENGTH_FOR_UPLOAD: {
		message: 'Maximum body length for file upload is required',
		optional: false,
		default: 5242880, //5mb in bytes
>>>>>>> 85222e52
	},
}

let success = true

module.exports = function () {
	Object.keys(enviromentVariables).forEach((eachEnvironmentVariable) => {
		let tableObj = {
			[eachEnvironmentVariable]: 'PASSED',
		}

		let keyCheckPass = true

		if (
			enviromentVariables[eachEnvironmentVariable].optional === true &&
			enviromentVariables[eachEnvironmentVariable].requiredIf &&
			enviromentVariables[eachEnvironmentVariable].requiredIf.key &&
			enviromentVariables[eachEnvironmentVariable].requiredIf.key != '' &&
			enviromentVariables[eachEnvironmentVariable].requiredIf.operator &&
			validRequiredIfOperators.includes(enviromentVariables[eachEnvironmentVariable].requiredIf.operator) &&
			enviromentVariables[eachEnvironmentVariable].requiredIf.value &&
			enviromentVariables[eachEnvironmentVariable].requiredIf.value != ''
		) {
			switch (enviromentVariables[eachEnvironmentVariable].requiredIf.operator) {
				case 'EQUALS':
					if (
						process.env[enviromentVariables[eachEnvironmentVariable].requiredIf.key] ===
						enviromentVariables[eachEnvironmentVariable].requiredIf.value
					) {
						enviromentVariables[eachEnvironmentVariable].optional = false
					}
					break
				case 'NOT_EQUALS':
					if (
						process.env[enviromentVariables[eachEnvironmentVariable].requiredIf.key] !=
						enviromentVariables[eachEnvironmentVariable].requiredIf.value
					) {
						enviromentVariables[eachEnvironmentVariable].optional = false
					}
					break
				default:
					break
			}
		}

		if (enviromentVariables[eachEnvironmentVariable].optional === false) {
			if (!process.env[eachEnvironmentVariable] || process.env[eachEnvironmentVariable] == '') {
				success = false
				keyCheckPass = false
			} else if (
				enviromentVariables[eachEnvironmentVariable].possibleValues &&
				Array.isArray(enviromentVariables[eachEnvironmentVariable].possibleValues) &&
				enviromentVariables[eachEnvironmentVariable].possibleValues.length > 0
			) {
				if (
					!enviromentVariables[eachEnvironmentVariable].possibleValues.includes(
						process.env[eachEnvironmentVariable]
					)
				) {
					success = false
					keyCheckPass = false
					enviromentVariables[eachEnvironmentVariable].message += ` Valid values - ${enviromentVariables[
						eachEnvironmentVariable
					].possibleValues.join(', ')}`
				}
			}
		}

		if (
			(!process.env[eachEnvironmentVariable] || process.env[eachEnvironmentVariable] == '') &&
			enviromentVariables[eachEnvironmentVariable].default &&
			enviromentVariables[eachEnvironmentVariable].default != ''
		) {
			process.env[eachEnvironmentVariable] = enviromentVariables[eachEnvironmentVariable].default
		}

		if (!keyCheckPass) {
			if (enviromentVariables[eachEnvironmentVariable].message !== '') {
				tableObj[eachEnvironmentVariable] = enviromentVariables[eachEnvironmentVariable].message
			} else {
				tableObj[eachEnvironmentVariable] = `FAILED - ${eachEnvironmentVariable} is required`
			}
		}

		tableData.push(tableObj)
	})

	console.log(tableData.toString())

	return {
		success: success,
	}
}<|MERGE_RESOLUTION|>--- conflicted
+++ resolved
@@ -140,7 +140,6 @@
 		optional: false,
 		default: 10,
 	},
-<<<<<<< HEAD
 	CONSUMPTION_SERVICE: {
 		message: 'Consumption service is required',
 		optional: false,
@@ -152,12 +151,11 @@
 	PROJECT_PUBLISH_KAFKA_TOPIC: {
 		message: 'Required publish kafka topic',
 		optional: false,
-=======
+	},
 	MAX_BODY_LENGTH_FOR_UPLOAD: {
 		message: 'Maximum body length for file upload is required',
 		optional: false,
 		default: 5242880, //5mb in bytes
->>>>>>> 85222e52
 	},
 }
 
