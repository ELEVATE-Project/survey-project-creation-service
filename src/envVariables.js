--- conflicted
+++ resolved
@@ -177,8 +177,6 @@
 		optional: true,
 		default: 'reviewer',
 	},
-<<<<<<< HEAD
-=======
 	INTERFACE_SERVICE_HOST: {
 		message: 'Interface Service host address',
 		optional: false,
@@ -196,7 +194,6 @@
 			value: 'true',
 		},
 	},
->>>>>>> cbe28ef4
 }
 
 let success = true
