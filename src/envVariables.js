--- conflicted
+++ resolved
@@ -133,16 +133,14 @@
 		optional: true,
 		default: '',
 	},
-<<<<<<< HEAD
 	RESOURCE_TYPES: {
 		message: 'Resource types required',
 		optional: false,
-=======
+	},
 	MAX_PROJECT_TASK_COUNT: {
 		message: 'Maximum task count is required',
 		optional: false,
 		default: 10,
->>>>>>> c0a430a5
 	},
 }
 
