--- conflicted
+++ resolved
@@ -142,16 +142,10 @@
 		optional: false,
 		default: 10,
 	},
-<<<<<<< HEAD
-	PROJECT_TASK_DESCTIPTION_LENGTH: {
-		message: 'Maximum length of project task description required',
-		optional: false,
-=======
 	MAX_BODY_LENGTH_FOR_UPLOAD: {
 		message: 'Maximum body length for file upload is required',
 		optional: false,
 		default: 5242880, //5mb in bytes
->>>>>>> 96dd6c67
 	},
 }
 
