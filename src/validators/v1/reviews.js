--- conflicted
+++ resolved
@@ -43,13 +43,6 @@
 			.withMessage('id param is invalid, must be an integer')
 
 		req.checkQuery('isReported')
-<<<<<<< HEAD
-			.trim()
-			.notEmpty()
-			.withMessage('resource_type field is empty')
-			.isBoolean()
-			.withMessage('isReported must be a boolean value')
-=======
 			.optional()
 			.notEmpty()
 			.withMessage('isReported field is empty')
@@ -63,6 +56,5 @@
 			.withMessage('notes param is empty')
 			.matches(/^[A-Za-z0-9 _&<>-]+$/)
 			.withMessage('notes is invalid')
->>>>>>> cbe28ef4
 	},
 }