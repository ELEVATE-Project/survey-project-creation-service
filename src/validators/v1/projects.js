/**
 * name : validators/v1/projects.js
 * author : Priyanka Pradeep
 * Date : 28-May-2024
 * Description : Validations of projects controller
 */
const common = require('@constants/common')
const filterRequestBody = require('../common')
const { projects } = require('@constants/blacklistConfig')
module.exports = {
	details: (req) => {
		req.checkParams('id')
			.trim()
			.notEmpty()
			.withMessage('id param is empty')
			.isNumeric()
			.withMessage('id param is invalid, must be an integer')
	},
	update: (req) => {
		req.body = filterRequestBody(req.body, projects.update)
<<<<<<< HEAD
=======
		// Check if reference_id is passed when id is present
		if (req.params.id && req.query.reference_id) {
			throw new Error('reference_id is not allowed while updating project')
		}
>>>>>>> cbe28ef4

		if (req.method != common.REQUEST_METHOD_DELETE) {
			req.checkBody('title').trim().notEmpty().withMessage('title is required')
		}

		req.checkParams('id')
			.trim()
			.optional({ checkFalsy: true })
			.notEmpty()
			.withMessage('id param is empty')
			.isNumeric()
			.withMessage('id param is invalid, must be an integer')

		req.checkParams('reference_id')
			.trim()
			.optional({ checkFalsy: true })
			.notEmpty()
			.withMessage('reference_id param is empty')
			.isNumeric()
			.withMessage('reference_id param is invalid, must be an integer')
	},
	submitForReview: (req) => {
		req.body = filterRequestBody(req.body, projects.submitForReview)
		req.checkParams('id')
			.trim()
			.notEmpty()
			.withMessage('id param is empty')
			.isNumeric()
			.withMessage('id param is invalid, must be an integer')

		req.checkBody('notes').optional({ checkFalsy: true }).notEmpty().withMessage('notes is empty')

		req.checkBody('reviewer_ids')
			.optional({ checkFalsy: true })
			.isArray({ min: 1 })
			.withMessage('reviewer_ids must be a non-empty array')
			.notEmpty()
			.withMessage('reviewer_ids is empty')
	},
}<|MERGE_RESOLUTION|>--- conflicted
+++ resolved
@@ -18,13 +18,10 @@
 	},
 	update: (req) => {
 		req.body = filterRequestBody(req.body, projects.update)
-<<<<<<< HEAD
-=======
 		// Check if reference_id is passed when id is present
 		if (req.params.id && req.query.reference_id) {
 			throw new Error('reference_id is not allowed while updating project')
 		}
->>>>>>> cbe28ef4
 
 		if (req.method != common.REQUEST_METHOD_DELETE) {
 			req.checkBody('title').trim().notEmpty().withMessage('title is required')
