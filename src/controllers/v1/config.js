--- conflicted
+++ resolved
@@ -8,20 +8,11 @@
 const configsService = require('@services/config')
 module.exports = class configs {
 	/**
-<<<<<<< HEAD
-	 * List configs based on requester's org
-	 * @method
-	 * @name list
-	 * @returns {JSON} - configs object.
-	 */
-
-=======
 	 * List Configs.
 	 * @method
 	 * @name list
 	 * @returns {JSON} - List of configs as response.
 	 */
->>>>>>> 829011a5
 	async list(req) {
 		try {
 			const configList = await configsService.list(req.decodedToken.organization_id)
