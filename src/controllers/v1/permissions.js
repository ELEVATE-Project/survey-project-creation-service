--- conflicted
+++ resolved
@@ -22,10 +22,6 @@
 		// test circle ci2
 		// test circle ci3
 		// test circle ci4
-<<<<<<< HEAD
-		// test circle ci5
-=======
->>>>>>> 045cd7d0
 	}
 
 	/**
