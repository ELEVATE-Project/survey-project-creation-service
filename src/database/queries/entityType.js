--- conflicted
+++ resolved
@@ -39,12 +39,7 @@
 			return error
 		}
 	}
-<<<<<<< HEAD
-
-	static async findUserEntityTypesAndEntities(filter) {
-=======
 	static async findUserEntityTypeAndEntities(filter) {
->>>>>>> 30beb97b
 		try {
 			const entityType = await EntityType.findOne({
 				where: filter,
