--- conflicted
+++ resolved
@@ -1,10 +1,6 @@
 'use strict'
-<<<<<<< HEAD
 const Review = require('../models/index').Review
-=======
-const reviews = require('../models/index').Review
 const { fn, col } = require('sequelize')
->>>>>>> 71737626
 
 exports.findAll = async (filter, attributes = {}, options = {}) => {
 	try {
@@ -23,11 +19,7 @@
 
 exports.distinctResources = async (filter, attributes) => {
 	try {
-<<<<<<< HEAD
-		const res = await Review.count({
-=======
-		const res = await reviews.findAll({
->>>>>>> 71737626
+		const res = await Review.findAll({
 			where: filter,
 			attributes: [[fn('COUNT', fn('DISTINCT', col('status'))), 'distinctCount'], ...attributes],
 			group: ['resource_id'],
