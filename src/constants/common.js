/**
 * name : constants/common.js
 * author : Adithya Dinesh
 * Date : 29 - April - 2024
 * Description : All commonly used constants through out the service
 */

function getPaginationOffset(page, limit) {
	return (page - 1) * limit
}

module.exports = {
	pagination: {
		DEFAULT_PAGE_NO: 1,
		DEFAULT_PAGE_SIZE: 100,
	},
	getPaginationOffset,
	AUTH_METHOD: {
		JWT_ONLY: 'jwt_only',
		USER_SERVICE: 'user_service_authenticated',
	},
	internalAccessUrls: [],
	SCP_SERVICE: 'scp',
<<<<<<< HEAD
	WRITE_ACCESS: 'w',
	READ_ACCESS: 'r',
=======
	REVIEW_TYPE_SEQUENTIAL: 'sequential',
	REVIEW_TYPE_PARALLEL: 'parallel',
	RESOURCES: 'resources',
	INSTANCE_LEVEL_CONFIG_ATTRIBUTES: [
		'review_required',
		'show_reviewer_list',
		'min_approval',
		'resource_type',
		'review_type',
	],
	MIN_APPROVAL: 1,
	CONTENT_CREATOR: 'content_creator',
	REVIEWER: 'reviewer',
	RESOURCE_CREATOR: 'resource_creator',
	ADMIN_ROLE: 'admin',
	ORG_ADMIN_ROLE: 'org_admin',
>>>>>>> 30beb97b
}<|MERGE_RESOLUTION|>--- conflicted
+++ resolved
@@ -21,10 +21,8 @@
 	},
 	internalAccessUrls: [],
 	SCP_SERVICE: 'scp',
-<<<<<<< HEAD
 	WRITE_ACCESS: 'w',
 	READ_ACCESS: 'r',
-=======
 	REVIEW_TYPE_SEQUENTIAL: 'sequential',
 	REVIEW_TYPE_PARALLEL: 'parallel',
 	RESOURCES: 'resources',
@@ -41,5 +39,4 @@
 	RESOURCE_CREATOR: 'resource_creator',
 	ADMIN_ROLE: 'admin',
 	ORG_ADMIN_ROLE: 'org_admin',
->>>>>>> 30beb97b
 }