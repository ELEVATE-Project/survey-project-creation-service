--- conflicted
+++ resolved
@@ -98,9 +98,6 @@
 		'/scp/v1/comment/update',
 		'/scp/v1/comment/list',
 	],
-<<<<<<< HEAD
 	PUBLIC_ROLE: 'public',
-=======
-	RESOURCE_TITLE: 'title',
->>>>>>> 722c8ae8
+	RESOURCE_TITLE: 'title'
 }