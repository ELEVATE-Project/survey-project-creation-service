--- conflicted
+++ resolved
@@ -39,9 +39,7 @@
 	RESOURCE_CREATOR: 'resource_creator',
 	ADMIN_ROLE: 'admin',
 	ORG_ADMIN_ROLE: 'org_admin',
-<<<<<<< HEAD
 	PROJECT: 'project',
-=======
 	CERTIFICATE_PATH: 'certificate/',
 	LOGO_PATH: 'certificate_logo/',
 	SIGNATURE_PATH: 'certfile_signature/',
@@ -53,5 +51,4 @@
 	CERTIFICATE: 'certificate',
 	NO_OF_MINUTES: 30,
 	NO_OF_EXPIRY_TIME: 60,
->>>>>>> 6fc8279a
 }