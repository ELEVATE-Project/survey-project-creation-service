/**
 * name : constants/common.js
 * author : Adithya Dinesh
 * Date : 29 - April - 2024
 * Description : All commonly used constants through out the service
 */

function getPaginationOffset(page, limit) {
	return (page - 1) * limit
}

module.exports = {
	pagination: {
		DEFAULT_PAGE_NO: 1,
		DEFAULT_PAGE_SIZE: 100,
	},
	getPaginationOffset,
	AUTH_METHOD: {
		JWT_ONLY: 'jwt_only',
		USER_SERVICE: 'user_service_authenticated',
	},
	internalAccessUrls: [],
	SCP_SERVICE: 'scp',
<<<<<<< HEAD
	REVIEW_TYPE_SEQUENTIAL: 'sequential',
	REVIEW_TYPE_PARALLEL: 'parallel',
	RESOURCES: 'resources',
	INSTANCE_LEVEL_CONFIG_ATTRIBUTES: [
		'review_required',
		'show_reviewer_list',
		'min_approval',
		'resource_type',
		'review_type',
	],
	MIN_APPROVAL: 1,
=======
	CONTENT_CREATOR: 'content_creator',
	REVIEWER: 'reviewer',
	RESOURCE_CREATOR: 'resource_creator',
	ADMIN_ROLE: 'admin',
	ORG_ADMIN_ROLE: 'org_admin',
>>>>>>> bdd3e71e
}<|MERGE_RESOLUTION|>--- conflicted
+++ resolved
@@ -21,7 +21,6 @@
 	},
 	internalAccessUrls: [],
 	SCP_SERVICE: 'scp',
-<<<<<<< HEAD
 	REVIEW_TYPE_SEQUENTIAL: 'sequential',
 	REVIEW_TYPE_PARALLEL: 'parallel',
 	RESOURCES: 'resources',
@@ -33,11 +32,9 @@
 		'review_type',
 	],
 	MIN_APPROVAL: 1,
-=======
 	CONTENT_CREATOR: 'content_creator',
 	REVIEWER: 'reviewer',
 	RESOURCE_CREATOR: 'resource_creator',
 	ADMIN_ROLE: 'admin',
 	ORG_ADMIN_ROLE: 'org_admin',
->>>>>>> bdd3e71e
 }