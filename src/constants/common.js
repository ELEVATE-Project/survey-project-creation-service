--- conflicted
+++ resolved
@@ -39,7 +39,6 @@
 	RESOURCE_CREATOR: 'resource_creator',
 	ADMIN_ROLE: 'admin',
 	ORG_ADMIN_ROLE: 'org_admin',
-<<<<<<< HEAD
 	CERTIFICATE_PATH: 'certificate/',
 	LOGO_PATH: 'certificate_logo/',
 	SIGNATURE_PATH: 'certfile_signature/',
@@ -52,12 +51,9 @@
 	CLOUD_SERVICE_EXPIRY_TIME: 30,
 	LINK_EXPIRY_TIME: 60,
 	CLOUD_SERVICE: ['azure', 'gcloud'],
-=======
-	NO_OF_MINUTES: 30,
-	NO_OF_EXPIRY_TIME: 60,
+
 	STATUS_DRAFT: 'DRAFT',
 	STATUS_ACTIVE: 'ACTIVE',
 	CREATED_BY_SYSTEM: 0,
 	PROJECT: 'project',
->>>>>>> d1b9ecd9
 }