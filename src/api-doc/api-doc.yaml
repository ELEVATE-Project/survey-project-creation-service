openapi: 3.0.0
info:
  title: Elevate Survey Project Creation Portal Service
  version: 1.0.0
  description: >-
    - The Survey Project Creation Portal Service is a centralized service that supports designing of resources.

    - The URL to access the Creation Portal API(s) is `{context}/scp/v1` -
    <b>Note:</b> These resources can be used in other services.
  contact:
    email: tech-infra@shikshalokam.org
servers:
  - url: http://localhost:3006
    description: local server. NB :- port may vary according to the local setup.
  - url: https://dev.elevate-apis.shikshalokam.org/
    description: dev server
paths:
  /scp/v1/modules/create:
    post:
      summary: Creating new modules
      tags:
        - Modules
      description: |-
        This API is associated with modules
         - Endpoint for creating modules  `/scp/v1/modules/create` 
         - It is mandatory to provide values for parameters marked with `required` 
         - Mandatory parameter cannot be empty or null.
         - This is an Admin API which will be used by admins.
      parameters:
        - name: X-auth-token
          in: header
          description: >-
            To make use of the API, you require X-auth-token. This is Available
            in login API Response.
          required: true
          schema:
            type: string
      responses:
        '201':
          description: Created
          content:
            application.json:
              schema:
                $schema: http://json-schema.org/draft-04/schema#
                type: object
                properties:
                  responseCode:
                    type: string
                  message:
                    type: string
                  result:
                    type: object
                    properties:
                      Id:
                        type: number
                      code:
                        type: string
                      status:
                        type: string
              examples:
                example1:
                  value:
                    responseCode: OK
                    message: Module created successfully
                    result:
                      id: 6
                      code: project
                      status: ACTIVE
        '400':
          description: Bad request. module already exists
          content:
            application.json:
              schema:
                $schema: http://json-schema.org/draft-04/schema#
                type: object
                properties:
                  responseCode:
                    type: string
                  error:
                    type: array
                    items:
                      type: string
                  meta:
                    type: object
                    properties:
                      correlation:
                        type: string
                  message:
                    type: string
              examples:
                example1:
                  value:
                    responseCode: CLIENT_ERROR
                    error: []
                    meta:
                      correlation: 32016da1-8bf1-4157-afad-34508aa609c8
                    message: module already exists
      requestBody:
        description: ''
        content:
          application/json:
            schema:
              $schema: http://json-schema.org/draft-04/schema#
              type: object
              properties:
                code:
                  type: string
                  description: Unique code for modules.
              required:
                - code
            examples:
              example1:
                value:
                  code: project
    parameters: []
  /scp/v1/modules/update/{id}:
    post:
      summary: Update modules by id
      tags:
        - Modules
      description: |-
        You can use this API to update modules by id
         - The API Endpoint for updating modules `/scp/v1/modules/update` 
         - It is mandatory to provide values for parameters that are marked as `required` 
         - This is a mandatory parameter and cannot be empty or null.
         - This is an Admin API which will be used by admins.
      parameters:
        - name: X-auth-token
          in: header
          description: >-
            To use this API, you require an X-auth-token. This is available in
            the login API Response.
          required: true
          schema:
            type: string
        - name: id
          in: path
          description: >-
            Module id
          required: true
          example: 6
          schema:
            type: string
      requestBody:
        content:
          application/json:
            schema:
              $schema: http://json-schema.org/draft-04/schema#
              type: object
              properties:
                code:
                  type: string
                  description: Unique code for modules.
              required:
                - code
            examples:
              example1:
                value:
                  code: project
                  status: INACTIVE
      responses:
        '201':
          description: Created
          content:
            application.json:
              schema:
                $schema: http://json-schema.org/draft-04/schema#
                type: object
                properties:
                  responseCode:
                    type: string
                  message:
                    type: string
                  result:
                    type: object
                    properties:
                      id:
                        type: number
                      status:
                        type: string
                      code:
                        type: string
                  meta:
                    type: object
                    properties:
                      correlation:
                        type: string
              examples:
                example1:
                  value:
                    responseCode: OK
                    message: Module updated successfully
                    result:
                      id: 6
                      code: project
                      status: INACTIVE
                    meta:
                      correlation: dea5b252-75d2-40ed-a5a7-f8dec087467e
        '400':
          description: Bad Request. Module not Found.
          content:
            application.json:
              schema:
                $ref: '#/components/schemas/module/updateModule400Response'
  /scp/v1/modules/list:
    get:
      summary: Get list of modules
      tags:
        - Modules
      description: |-
        You can use this API to get a list of modules
         - The API Endpoint for getting a list of modules is `/scp/v1/modules/list` 
         - It is mandatory to provide values for parameters marked with `required` 
         - Mandatory parameter cannot be empty or null
         - This is an Admin API which will be used by admins.
      parameters:
        - name: X-auth-token
          required: true
          in: header
          description: >-
            You require an X-auth-token to use this API. This token is available
            in the login API Response.
          schema:
            type: string
        - in: query
          name: page
          description: Please add page number
          schema:
            type: number
          example: 1
        - in: query
          name: limit
          description: Number of records to limit
          schema:
            type: number
          example: 2
        - in: query
          name: search
          description: Please search for information such as 'code'.
          schema:
            type: string
          example: project
      responses:
        '200':
          description: ok
          content:
            application.json:
              schema:
                $schema: http://json-schema.org/draft-04/schema#
                type: object
                properties:
                  responseCode:
                    type: string
                  message:
                    type: string
                  result:
                    type: object
                    properties:
                      data:
                        type: array
                        items:
                          type: object
                          properties:
                            id:
                              type: number
                            code:
                              type: string
                            status:
                              type: string
                          required:
                            - id
                            - code
                            - status
                      count:
                        type: number
                  meta:
                    type: object
                    properties:
                      correlation:
                        type: string
              examples:
                example1:
                  value:
                    responseCode: OK
                    message: Module fetched successfully
                    result:
                      data:
                        - id: 6
                          code: project
                          status: ACTIVE
                        - id: 2
                          code: observation
                          status: ACTIVE
                        - id: 4
                          code: program
                          status: ACTIVE
                        - id: 5
                          code: system
                          status: ACTIVE
                      count: 4
                    meta:
                      correlation: 4cbb42f7-ed92-41a1-b93d-d689121cda08
        '400':
          description: Bad Request. Module Not Found
          content:
            application.json:
              schema:
                $ref: '#/components/schemas/module/getModuleList400Response'
  /scp/v1/modules/delete/{id}:
    delete:
      summary: Delete modules by id
      tags:
        - Modules
      description: |-
        You can use this API to delete module
         - The API Endpoint for deleting module is `/scp/v1/modules/delete` 
         - It is mandatory to provide values for parameters that are marked as `required` 
         - This is a mandatory parameter and cannot be empty or null.
         - This is an Admin API which will be used by admins.
      parameters:
        - name: X-auth-token
          in: header
          description: >-
            To use this API, you require an X-auth-token. This is available in
            the login API Response.
          required: true
          schema:
            type: string
        - name: id
          in: path
          description: Module id
          required: true
          example: 6
          schema:
            type: string
      responses:
        '202':
          description: Accepted
          content:
            application.json:
              schema:
                $schema: http://json-schema.org/draft-04/schema#
                type: object
                properties:
                  responseCode:
                    type: string
                  message:
                    type: string
                  result:
                    type: object
                    properties: {}
                  meta:
                    type: object
                    properties:
                      correlation:
                        type: string
              examples:
                example1:
                  value:
                    responseCode: OK
                    message: Module deleted successfully
                    result: {}
                    meta:
                      correlation: 471d834a-4954-4564-ae91-6a1f24bec1e5
        '400':
          description: Bad Request. Module not found.
          content:
            application.json:
              schema:
                $ref: '#/components/schemas/module/updateModule400Response'

  /scp/v1/permissions/create:
    post:
      summary: Creating new permission
      tags:
        - Permissions
      description: |-
        This API is associated with permissions
         - Endpoint for creating permission  `/scp/v1/permissions/create` 
         - It is mandatory to provide values for parameters marked with `required` 
         - Mandatory parameter cannot be empty or null
         - This is an Admin API which will be used by admins.
      parameters:
        - name: X-auth-token
          in: header
          description: >-
            To make use of the API, you require X-auth-token. This is Available
            in login API Response.
          required: true
          schema:
            type: string
      responses:
        '201':
          description: Created
          content:
            application.json:
              schema:
                $schema: http://json-schema.org/draft-04/schema#
                type: object
                properties:
                  responseCode:
                    type: string
                  message:
                    type: string
                  result:
                    type: object
                    properties:
                      id:
                        type: number
                      status:
                        type: string
                      module:
                        type: string
                      request_type:
                        type: array
                        items:
                          type: string

              examples:
                example1:
                  value:
                    responseCode: OK
                    message: Permission created successfully
                    result:
                      id: 18
                      code: create_project
                      module: project
                      request_type:
                        - POST
                      api_path: /scp/v1/project/create
                      status: ACTIVE
        '400':
          description: Bad request. Permission already exists
          content:
            application.json:
              schema:
                $schema: http://json-schema.org/draft-04/schema#
                type: object
                properties:
                  responseCode:
                    type: string
                  error:
                    type: array
                    items:
                      type: string
                  meta:
                    type: object
                    properties:
                      correlation:
                        type: string
                  message:
                    type: string
              examples:
                example1:
                  value:
                    responseCode: CLIENT_ERROR
                    error: []
                    meta:
                      correlation: 32016da1-8bf1-4157-afad-34508aa609c8
                    message: permission already exists
      requestBody:
        description: 'Request body for create permission'
        content:
          application/json:
            schema:
              $schema: http://json-schema.org/draft-04/schema#
              type: object
              properties:
                code:
                  type: string
                  description: code of the permission, must be unique
                module:
                  type: string
                  description: 'Module name'
                request_type:
                  type: array
                  items:
                    type: string
                  description: Array of HTTP request methods of the API like `PUT` , `POST` , `PATCH` , `GET` , `DELETE`.
                api_path:
                  type: string
                  description: URL of the api
                status:
                  type: string
                  description: Status of the permission.
              required:
                - code
                - module
                - request_type
                - api_path
            examples:
              example1:
                value:
                  code: create_project
                  module: project
                  request_type:
                    - POST
                  api_path: /scp/v1/project/create
                  status: ACTIVE
    parameters: []
  /scp/v1/permissions/update/{id}:
    post:
      summary: Update permissions by id
      tags:
        - Permissions
      description: |-
        You can use this API to update permission
         - The API Endpoint for updating permission is `/scp/v1/permissions/update` 
         - It is mandatory to provide values for parameters that are marked as `required` 
         - This is a mandatory parameter and cannot be empty or null.
         - This is an Admin API which will be used by admins.
      parameters:
        - name: X-auth-token
          in: header
          description: >-
            To use this API, you require an X-auth-token. This is available in
            the login API Response.
          required: true
        - name: id
          in: path
          description: Id of the permission to update.
          required: true
          schema:
            type: number
            example: 2
      requestBody:
        content:
          application/json:
            schema:
              $schema: http://json-schema.org/draft-04/schema#
              type: object
              properties:
                code:
                  type: string
                  description: Code of the permission
                module:
                  type: string
                  description: Module of the permission
                request_type:
                  type: array
                  items:
                    type: string
                  description: Request type of the API
                api_path:
                  type: string
                  description: URL of the api
                status:
                  type: string
                  description: Status of the permission
            examples:
              example1:
                value:
                  code: create_project
                  module: project
                  actions: WRITE
                  status: ACTIVE
      responses:
        '201':
          description: Created
          content:
            application.json:
              schema:
                $schema: http://json-schema.org/draft-04/schema#
                type: object
                properties:
                  responseCode:
                    type: string
                  message:
                    type: string
                  result:
                    type: object
                    properties:
                      Id:
                        type: number
                      status:
                        type: string
                      module:
                        type: string
                      request_type:
                        type: array
                        items:
                          type: string
              examples:
                example1:
                  value:
                    responseCode: OK
                    message: Permission updated successfully
                    result:
                      id: 18
                      code: create_project
                      status: ACTIVE
                      module: project
                      request_type:
                        - POST
                      api_path: /scp/v1/project/create

        '400':
          description: Bad Request. Permission not found
          content:
            application.json:
              schema:
                $ref: '#/components/schemas/permissions/updatePermission400Response'
  /scp/v1/permissions/getPermissions:
    get:
      summary: Get list of all permissions
      tags:
        - Permissions
      description: >-
        You can use this API to get the list of permissions 

         - The API Endpoint for getting a list of permissions is `/scp/v1/permissions/getPermissions` 
         - It is mandatory to provide values for parameters marked with `required` 
         - Mandatory parameter cannot be empty or null
         - This is an Admin API which will be used by admins.
      parameters:
        - name: X-auth-token
          in: header
          description: >-
            You require an X-auth-token to use this API. This token is available
            in the login API Response.
          required: true
          schema:
            type: string
        - in: query
          name: page
          description: Please add page number
          schema:
            type: number
          example: 1
        - in: query
          name: limit
          description: Number of records per page
          required: false
          schema:
            type: number
          example: 2
        - in: query
          name: search
          description: Please search for information such as 'code'.
          required: false
          schema:
            type: string
          example: project
      responses:
        '200':
          description: ok
          content:
            application.json:
              schema:
                $schema: http://json-schema.org/draft-04/schema#
                type: object
                properties:
                  responseCode:
                    type: string
                  message:
                    type: string
                  result:
                    type: object
                    properties:
                      count:
                        type: number
                      data:
                        type: array
                        items:
                          type: object
                          properties:
                            id:
                              type: number
                            code:
                              type: string
                            module:
                              type: string
                            request_type:
                              type: array
                            items:
                              type: string
                            api_path:
                              type: string
                            status:
                              type: string
              examples:
                example1:
                  value:
                    responseCode: OK
                    message: Permissions fetched successfully.
                    result:
                      data:
                        - id: 18
                          code: create_project
                          module: project
                          request_type:
                            - POST
                          status: ACTIVE
                          api_path: '/scp/v1/project/create'
                      count: 1
  /scp/v1/permissions/list:
    get:
      summary: Get list of permissions based on Role
      tags:
        - Permissions
      description: >-
        You can use this API to get the list of permissions 

         - The API Endpoint for getting a list of permissions is `/scp/v1/permissions/list` 
         - It is mandatory to provide values for parameters marked with `required` 
         - Mandatory parameter cannot be empty or null
         - This is an Admin API which will be used by admins.
      parameters:
        - name: X-auth-token
          in: header
          description: >-
            You require an X-auth-token to use this API. This token is available
            in the login API Response.
          required: true
          schema:
            type: string
        - in: query
          name: page
          description: Please add page number
          schema:
            type: number
          example: 1
        - in: query
          name: limit
          description: Number of records per page
          required: false
          schema:
            type: number
          example: 2
        - in: query
          name: search
          description: Please search for information such as 'code'.
          required: false
          schema:
            type: string
          example: project
      responses:
        '200':
          description: ok
          content:
            application.json:
              schema:
                $schema: http://json-schema.org/draft-04/schema#
                type: object
                properties:
                  responseCode:
                    type: string
                  message:
                    type: string
                  result:
                    type: array
                    items:
                      type: object
                      properties:
                        module:
                          type: string
                        request_type:
                          type: array
                          items:
                            type: string
              examples:
                example1:
                  value:
                    responseCode: OK
                    message: Permissions fetched successfully.
                    result:
                      - module: projects
                        request_type:
                          - POST
                          - GET
  /scp/v1/permissions/delete/{id}:
    delete:
      summary: Delete permission by id
      tags:
        - Permissions
      description: |-
        You can use this API to delete permission  
         - The API Endpoint for deleting permission is `/scp/v1/permissions/delete` 
         - It is mandatory to provide values for parameters that are marked as `required` 
         - This is a mandatory parameter and cannot be empty or null.
         - This is an Admin API which will be used by admins.
      parameters:
        - name: X-auth-token
          in: header
          description: >-
            To use this API, you require an X-auth-token. This is available in
            the login API Response.
          required: true
          schema:
            type: string
        - name: id
          in: path
          description: Id of the permission to delete.
          required: true
          schema:
            type: number
            example: 2
      responses:
        '202':
          description: Accepted
          content:
            application.json:
              schema:
                $schema: http://json-schema.org/draft-04/schema#
                type: object
                properties:
                  responseCode:
                    type: string
                  message:
                    type: string
                  result:
                    type: object
                    properties: {}
                  meta:
                    type: object
                    properties:
                      correlation:
                        type: string
              examples:
                example1:
                  value:
                    responseCode: OK
                    message: Permission deleted successfully
                    result: {}
                    meta:
                      correlation: a3f7cde4-83f2-4143-a5c4-7e3291085cb4
        '400':
          description: Bad Request. Permission not found.
          content:
            application.json:
              schema:
                $ref: '#/components/schemas/permissions/updatePermission400Response'

  /scp/v1/role-permission-mapping/create/{role_id}:
    post:
      summary: Creating new role permission mapping
      tags:
        - Role Permission Mapping
      description: |-
        This API is associated with Role Permissions
         - Endpoint for creating Role Permission mapping  `/scp/v1/role-permission-mapping/create` 
         - It is mandatory to provide values for parameters marked with `required` 
         - Mandatory parameter cannot be empty or null
         - This is an Admin API which will be used by admins.
      parameters:
        - name: X-auth-token
          in: header
          description: >-
            To make use of the API, you require X-auth-token. This is Available
            in login API Response.
          required: true
          schema:
            type: string
        - name: role_id
          in: path
          description: >-
            Pass the `role_id` to add permissions.
          required: true
          schema:
            type: number
          example: 2
      requestBody:
        content:
          application/json:
            schema:
              $schema: http://json-schema.org/draft-04/schema#
              type: object
              properties:
                permission_id:
                  type: number
                  description: id of the Permission
              required:
                - permission_id
            examples:
              example1:
                value:
                  permission_id: 1
      responses:
        '201':
          description: Created
          content:
            application.json:
              schema:
                $schema: http://json-schema.org/draft-04/schema#
                type: object
                properties:
                  responseCode:
                    type: string
                  message:
                    type: string
                  result:
                    type: object
                    properties:
                      role_title:
                        type: number
                      permissionId:
                        type: number
                      module:
                        type: string
                      request_type:
                        type: array
                        items:
                          type: string
              examples:
                example1:
                  value:
                    responseCode: OK
                    message: Permission added to the role
                    result:
                      role_title: CONTENT_CREATOR
                      permissionId: 1
                      module: project
                      request_type:
                        - POST

        '400':
          description: Bad request. Permission for this role already exists
          content:
            application.json:
              schema:
                $schema: http://json-schema.org/draft-04/schema#
                type: object
                properties:
                  responseCode:
                    type: string
                  error:
                    type: array
                    items:
                      type: string
                  meta:
                    type: object
                    properties:
                      correlation:
                        type: string
                  message:
                    type: string
              examples:
                example1:
                  value:
                    responseCode: CLIENT_ERROR
                    error: []
                    message: Permission for this role already exists

    parameters: []
  /scp/v1/role-permission-mapping/list:
    get:
      summary: Get list of role permissions
      tags:
        - Role Permission Mapping
      description: |-
        You can use this API to get a list of role permissions
         - The API Endpoint for getting a list of permissions is `/scp/v1/role-permission-mapping/list` 
         - It is mandatory to provide values for parameters marked with `required` 
         - Mandatory parameter cannot be empty or null
         - This is an Admin API which will be used by admins.
      parameters:
        - name: X-auth-token
          required: true
          in: header
          description: >-
            You require an X-auth-token to use this API. This token is available
            in the login API Response.
          schema:
            type: string
      responses:
        '200':
          description: ok
          content:
            application.json:
              schema:
                $schema: http://json-schema.org/draft-04/schema#
                type: object
                properties:
                  responseCode:
                    type: string
                  message:
                    type: string
                  result:
                    type: object
                    properties:
                      permissions:
                        type: array
                        items:
                          type: object
                          properties:
                            module:
                              type: string
                            request_type:
                              type: array
                              items:
                                type: string
                      count:
                        type: number

              examples:
                example1:
                  value:
                    responseCode: OK
                    message: Permissions list fetched successfully
                    result:
                      permissions:
                        - module: entity-type
                          request_type:
                            - POST,
                            - DELETE,
                            - GET,
                            - PUT,
                            - PATCH
                      count: 1
  /scp/v1/role-permission-mapping/delete/{role_id}:
    post:
      summary: Delete rolePermissionMapping by id
      tags:
        - Role Permission Mapping
      description: |-
        You can use this API to delete Role Permission mapping
         - The API Endpoint for deleting Role Permissions mapping is `/scp/v1/role-permission-mapping/delete` 
         - It is mandatory to provide values for parameters that are marked as `required` 
         - This is a mandatory parameter and cannot be empty or null.
         - This is an Admin API which will be used by admins.
      parameters:
        - name: X-auth-token
          in: header
          description: >-
            To use this API, you require an X-auth-token. This is available in
            the login API Response.
          required: true
          schema:
            type: string
        - name: role_id
          in: path
          description: >-
            Pass the `role_id` to add permissions.
          required: true
          schema:
            type: number
          example: 2
      requestBody:
        content:
          application/json:
            schema:
              $schema: http://json-schema.org/draft-04/schema#
              type: object
              properties:
                permission_id:
                  type: number
                  description: id of the permission
              required:
                - permission_id
            examples:
              example1:
                value:
                  permission_id: 1
      responses:
        '202':
          description: Accepted
          content:
            application.json:
              schema:
                $schema: http://json-schema.org/draft-04/schema#
                type: object
                properties:
                  responseCode:
                    type: string
                  message:
                    type: string
                  result:
                    type: object
                    properties: {}

              examples:
                example1:
                  value:
                    responseCode: OK
                    message: Permission delete from the role
                    result: {}

        '400':
          description: Bad Request. Permission for this role is empty.
          content:
            application.json:
              schema:
                $ref: '#/components/schemas/role-permission/createMapping400Response'

  /scp/v1/entity-types/create:
    post:
      summary: Create entity type
      tags:
        - Entity Types
      description: |-
        You can use this API to create a user entity type  
         - The API Endpoint for creating a user entity is `/scp/v1/entity-types/create` 
         - It is mandatory to provide values for parameters which are marked as `required` 
         - This is a mandatory parameter and cannot be empty or null.
         - This is an Admin API which will be used by admins.
      parameters:
        - name: X-auth-token
          in: header
          description: >-
            To use this API, you require an X-auth-token. This is available in
            the login API Response.
          required: true
          schema:
            type: string
      requestBody:
        content:
          application.json:
            schema:
              $schema: http://json-schema.org/draft-04/schema#
              type: object
              properties:
                value:
                  type: string
                  description: Unique identifier for the entity type.
                label:
                  type: string
                  description: Descriptive label for the entity type.
                type:
                  type: string
                  description: Type of the entity (e.g., SYSTEM, USER).
                allow_filtering:
                  type: boolean
                  description: Indicates whether filtering is allowed for this entity type.
                data_type:
                  type: string
                  description: Data type of the entity.
                has_entities:
                  type: boolean
                  description: Indicates whether the entity type has associated entities.
              required: []
            examples:
              example1:
                value:
                  value: ln
                  label: Languages
                  type: SYSTEM
                  allow_filtering: false
                  data_type: STRING
                  has_entities: true
      responses:
        '201':
          description: Created
          content:
            application.json:
              schema:
                $schema: http://json-schema.org/draft-04/schema#
                type: object
                properties:
                  responseCode:
                    type: string
                  message:
                    type: string
                  result:
                    type: object
                    properties:
                      id:
                        type: number
                      value:
                        type: string
                      label:
                        type: string
                      status:
                        type: string
                      allow_filtering:
                        type: boolean
                      data_type:
                        type: string
                      created_by:
                        type: number
                      updated_by:
                        type: number
                      updated_at:
                        type: string
                      created_at:
                        type: string
                      deleted_at:
                        type: 'null'
                      has_entities:
                        type: boolean
                  field_0:
                    type: string

              examples:
                example1:
                  value:
                    responseCode: OK
                    message: Entity type created successfully
                    result:
                      id: 1
                      value: ln
                      label: Languages
                      status: ACTIVE
                      allow_filtering: false
                      data_type: STRING
                      has_entities: true
                      created_by: 1
                      updated_by: 1
                      updated_at: '2023-09-22T12:40:19.817Z'
                      created_at: '2023-09-22T12:40:19.817Z'

        '400':
          description: Bad Request. Entity-Type already exists.
          content:
            application.json:
              schema:
                $ref: '#/components/schemas/entity-type/createUserEntity400Response'
  /scp/v1/entity-types/update/{id}:
    post:
      summary: Update entity type
      tags:
        - Entity Types
      description: |-
        You can use this API to update an entity type
         - The API Endpoint for updating an entity type is `/scp/v1/entity-types/update` 
         - It is mandatory to provide values for parameters that are marked as `required` 
         - This is a mandatory parameter and cannot be empty or null.
         - This is an Admin API which will be used by admins.
      parameters:
        - name: X-auth-token
          in: header
          description: >-
            To use this API, you require an X-auth-token. This is available in
            the login API Response.
          required: true
          schema:
            type: string
        - name: id
          in: path
          description: Please append a valid entity type ID to the request URL.
          required: true
          schema:
            type: number
          example: 2
      requestBody:
        content:
          application/json:
            schema:
              $schema: http://json-schema.org/draft-04/schema#
              type: object
              properties:
                value:
                  type: string
                  description: Unique identifier for the entity type.
                label:
                  type: string
                  description: Descriptive label for the entity type.
                type:
                  type: string
                  description: Type of the entity (e.g., SYSTEM, USER).
                allow_filtering:
                  type: boolean
                  description: Indicates whether filtering is allowed for this entity type.
                data_type:
                  type: string
                  description: Data type of the entity.
                has_entities:
                  type: boolean
                  description: Indicates whether the entity type has associated entities.
            examples:
              example1:
                value:
                  value: ln
                  label: Languages
                  status: ACTIVE
                  type: SYSTEM
                  allow_filtering: false
                  data_type: string
      responses:
        '201':
          description: Created
          content:
            application.json:
              schema:
                $schema: http://json-schema.org/draft-04/schema#
                type: object
                properties:
                  responseCode:
                    type: string
                  message:
                    type: string
                  result:
                    type: object
                    properties:
                      id:
                        type: number
                      value:
                        type: string
                      label:
                        type: string
                      status:
                        type: string
                      created_by:
                        type: 'null'
                      updated_by:
                        type: number
                      allow_filtering:
                        type: boolean
                      data_type:
                        type: string
                      organization_id:
                        type: number
                      has_entities:
                        type: boolean
                      created_at:
                        type: string
                      updated_at:
                        type: string
                      deleted_at:
                        type: 'null'

              examples:
                example1:
                  value:
                    responseCode: OK
                    message: Entity type updated successfully
                    result:
                      id: 1
                      value: ln
                      label: Languages
                      status: ACTIVE
                      created_by: 5
                      updated_by: 5
                      allow_filtering: false
                      data_type: string
                      organization_id: 1
                      has_entities: true
                      created_at: '2023-09-06T12:01:09.025Z'
                      updated_at: '2023-09-22T12:47:42.510Z'
                      deleted_at: null

        '400':
          description: Bad Request. Entity type not found
          content:
            application.json:
              schema:
                $ref: '#/components/schemas/entity-type/updateUserEntity400Response'
  /scp/v1/entity-types/read:
    post:
      summary: Read entity type
      tags:
        - Entity Types
      description: |-
        You can use this API to retrieve a list of entity types. 
         - The API Endpoint for getting the list of entity types is `/scp/v1/entity-types/read` 
         - It is mandatory to provide values for parameters which are marked as `required` 
         - This is a mandatory parameter and cannot be empty or null.
         - This is an Admin API which will be used by admins.
      parameters:
        - name: X-auth-token
          in: header
          description: >-
            To use this API, you require an X-auth-token. This is available in
            the login API Response.
          required: true
          schema:
            type: string
      requestBody:
        content:
          application/json:
            schema:
              $schema: http://json-schema.org/draft-04/schema#
              type: object
              properties:
                value:
                  type: array
                  description: Entity type value
                  items:
                    type: string
                read_user_entity:
                  type: boolean
                  description: Use this param to get all entities, including user created entities.
            examples:
              example1:
                value:
                  value:
                    - ln
                  read_user_entity: false
      responses:
        '200':
          description: ok
          content:
            application.json:
              schema:
                $schema: http://json-schema.org/draft-04/schema#
                type: object
                properties:
                  responseCode:
                    type: string
                  message:
                    type: string
                  result:
                    type: array
                    items:
                      type: object
                      properties:
                        id:
                          type: number
                        value:
                          type: string
                        label:
                          type: string
                        status:
                          type: string
                        allow_filtering:
                          type: boolean
                        data_type:
                          type: string
                        created_at:
                          type: string
                        updated_at:
                          type: string
                        entities:
                          type: array
                          items:
                            type: object
                            properties:
                              id:
                                type: number
                              entity_type_id:
                                type: number
                              value:
                                type: string
                              label:
                                type: string
                              status:
                                type: string
                              type:
                                type: string
                              created_at:
                                type: string
                              updated_at:
                                type: string
                        has_entities:
                          type: boolean
              examples:
                example1:
                  value:
                    responseCode: OK
                    message: Entity type fetched successfully
                    result:
                      - id: 4
                        value: ln
                        label: Languages
                        status: ACTIVE
                        allow_filtering: false
                        data_type: STRING
                        has_entities: true
                        organization_id: 1
                        created_at: '2023-09-21T10:16:19.270Z'
                        updated_at: '2023-09-21T10:16:19.270Z'
                        entities:
                          - id: 13
                            entity_type_id: 4
                            value: ml
                            label: Malayalam
                            status: ACTIVE
                            type: SYSTEM
                            created_by: 1
                            updated_by: 1
                            created_at: '2023-09-21T10:16:33.583Z'
                            updated_at: '2023-09-21T10:16:33.583Z'
        '400':
          description: Bad Request. Entity-Type not found
          content:
            application.json:
              schema:
                $ref: '#/components/schemas/entity/updateUserEntity400Response'
  /scp/v1/entity-types/delete/{id}:
    delete:
      summary: Delete entity type
      tags:
        - Entity Types
      description: |-
        You can use this API to delete a user entity type 
         - The API Endpoint for deleting a user entity type is `/scp/v1/entity-types/delete` 
         - It is mandatory to provide values for parameters that are marked as `required` 
         - This is a mandatory parameter and cannot be empty or null.
         - This is an Admin API which will be used by admins.
      parameters:
        - name: X-auth-token
          in: header
          description: >-
            To use this API, you require an X-auth-token. This is available in
            the login API Response.
          required: true
          schema:
            type: string
        - name: id
          in: path
          description: Please append a valid entity type ID to the request URL.
          required: true
          schema:
            type: number
          example: 2
      responses:
        '202':
          description: Accepted
          content:
            application.json:
              schema:
                $schema: http://json-schema.org/draft-04/schema#
                type: object
                properties:
                  responseCode:
                    type: string
                  message:
                    type: string
                  result:
                    type: array
                    items:
                      type: string
              examples:
                example1:
                  value:
                    responseCode: OK
                    message: Entity type deleted successfully
                    result: []

        '400':
          description: Bad Request. Entity-Type not found
          content:
            application.json:
              schema:
                $ref: '#/components/schemas/entity-type/updateUserEntity400Response'

  /scp/v1/entity/create:
    post:
      summary: Create Entity
      tags:
        - Entity
      description: |-
        You can use this API to create a user entity  
         - The API Endpoint for creating a user entity is `/scp/v1/entity/create` 
         - It is mandatory to provide values for parameters which are marked as `required` 
         - This is a mandatory parameter and cannot be empty or null.
         - This is an Admin API which will be used by admins.
      parameters:
        - name: X-auth-token
          in: header
          description: >-
            To use this API, you require an X-auth-token. This is available in
            the login API Response.
          required: true
          schema:
            type: string
      requestBody:
        content:
          application.json:
            schema:
              $schema: http://json-schema.org/draft-04/schema#
              type: object
              properties:
                value:
                  type: string
                  description: Unique identifier for the entity.
                label:
                  type: string
                  description: Descriptive label for the entity type.
                entity_type_id:
                  type: number
                  description: Id of the entity type.
            examples:
              example1:
                value:
                  value: en
                  label: English
                  entity_type_id: 4
      responses:
        '201':
          description: Created
          content:
            application.json:
              schema:
                $schema: http://json-schema.org/draft-04/schema#
                type: object
                properties:
                  responseCode:
                    type: string
                  message:
                    type: string
                  result:
                    type: object
                    properties:
                      id:
                        type: number
                      value:
                        type: string
                      label:
                        type: string
                      status:
                        type: string
                      type:
                        type: string
                      entity_type_id:
                        type: number
                      created_by:
                        type: number
                      updated_by:
                        type: number
                      updated_at:
                        type: string
                      created_at:
                        type: string
                      deleted_at:
                        type: string
                  meta:
                    type: object
                    properties:
                      formsVersion:
                        type: array
                        items:
                          type: object
                          properties:
                            id:
                              type: number
                            type:
                              type: string
                            version:
                              type: number

              examples:
                example1:
                  value:
                    responseCode: OK
                    message: Entity created successfully
                    result:
                      id: 1
                      value: en
                      label: English
                      status: ACTIVE
                      type: SYSTEM
                      entity_type_id: 1
                      created_by: 0
                      updated_by: 0
                      updated_at: '2023-07-21T21:46:41.392Z'
                      created_at: '2023-07-21T21:46:41.392Z'
                      deleted_at: 'null'
                    meta:
                      formsVersion:
                        - id: 3
                          type: projectCreation
                          version: 3

        '400':
          description: Bad Request. User Entity already exists.
          content:
            application.json:
              schema:
                $ref: '#/components/schemas/entity/createEntity400Response'
  /scp/v1/entity/update/{id}:
    patch:
      summary: Update Entity
      tags:
        - Entity
      description: |-
        Use this API to update a entity.   
         - The API Endpoint to update a user entity is `/scp/v1/entity/update` 
         - It is mandatory to provide values for parameters which are marked as `required` 
         - This is a mandatory parameter and cannot be empty or null.
         - This is an Admin API which will be used by admins.
      parameters:
        - name: X-auth-token
          in: header
          description: >-
            To use this API, you require an X-auth-token, which is available in
            the login API response.
          required: true
          schema:
            type: string
        - in: path
          name: 'id'
          description: Please append a valid user entity ID to the Request URL.
          schema:
            type: number
          required: true
          example: 1
      requestBody:
        content:
          application.json:
            schema:
              $schema: http://json-schema.org/draft-04/schema#
              type: object
              properties:
                value:
                  type: string
                  description: Unique identifier for the entity.
                label:
                  type: string
                  description: Descriptive label for the entity type.
                entity_type_id:
                  type: number
                  description: Id of the entity type.
            examples:
              example1:
                value:
                  value: english
                  label: English
                  status: ACTIVE
                  entity_type_id: 1
      responses:
        '202':
          description: Accepted
          content:
            application.json:
              schema:
                $schema: http://json-schema.org/draft-04/schema#
                type: object
                properties:
                  responseCode:
                    type: string
                  message:
                    type: string
                  result:
                    type: object
                    properties:
                      id:
                        type: number
                      value:
                        type: string
                      label:
                        type: string
                      status:
                        type: string
                      type:
                        type: string
                      entity_type_id:
                        type: number
                      created_by:
                        type: number
                      updated_by:
                        type: number
                      updated_at:
                        type: string
                      created_at:
                        type: string
                      deleted_at:
                        type: 'null'
                  meta:
                    type: object
                    properties:
                      formsVersion:
                        type: array
                        items:
                          type: string

              examples:
                example1:
                  value:
                    responseCode: OK
                    message: Entity updated successfully
                    result:
                      id: 1
                      value: en
                      label: English
                      status: ACTIVE
                      type: SYSTEM
                      entity_type_id: 1
                      created_by: 0
                      updated_by: 0
                      updated_at: '2023-07-21T21:46:41.392Z'
                      created_at: '2023-07-21T21:46:41.392Z'
                      deleted_at: null
                    meta:
                      formsVersion: []

        '400':
          description: Bad Request. User Entity Not Found
          content:
            application.json:
              schema:
                $ref: '#/components/schemas/entity/updateUserEntity400Response'
  /scp/v1/entity/read/{id}:
    get:
      summary: Get entity details
      tags:
        - Entity
      description: |-
        Use this API to read the details of a user entity.   
         - The API Endpoint for reading the details of the user entity is `/scp/v1/entity/read` 
         - It is mandatory to provide values for parameters which are marked as `required` 
         - This is a mandatory parameter and cannot be empty or null.
         - This is an Admin API which will be used by admins.
      parameters:
        - name: X-auth-token
          in: header
          description: >-
            To use this API, you require an X-auth-token, which is available in
            the login API Response.
          required: true
          schema:
            type: string
        - in: path
          name: id
          description: Please append a valid entity ID.
          schema:
            type: string
          example: 1
      responses:
        '200':
          description: ok
          content:
            application.json:
              schema:
                $schema: http://json-schema.org/draft-04/schema#
                type: object
                properties:
                  responseCode:
                    type: string
                  message:
                    type: string
                  result:
                    type: object
                    properties:
                      id:
                        type: number
                      entity_type_id:
                        type: number
                      value:
                        type: string
                      label:
                        type: string
                      status:
                        type: string
                      type:
                        type: string
                      created_by:
                        type: number
                      updated_by:
                        type: number
                      created_at:
                        type: string
                      updated_at:
                        type: string
                      deleted_at:
                        type: 'null'
                  meta:
                    type: object
                    properties:
                      formsVersion:
                        type: array
                        items:
                          type: string

              examples:
                example1:
                  value:
                    responseCode: OK
                    message: Entity fetched successfully
                    result:
                      - id: 1
                        entity_type_id: 1
                        value: english
                        label: English
                        status: ACTIVE
                        type: SYSTEM
                        created_by: 0
                        updated_by: 1
                        created_at: '2023-07-21T21:46:41.392Z'
                        updated_at: '2023-07-21T21:47:50.202Z'
                        deleted_at: null
                    meta:
                      formsVersion: []
    parameters: []
  /scp/v1/entity/delete/{id}:
    delete:
      summary: Delete entity
      tags:
        - Entity
      description: |-
        You can use this API to delete a user entity.   
         - The API Endpoint for deleting a user entity is `/scp/v1/entity/delete` 
         - It is mandatory to provide values for parameters which are marked as `required` 
         - This is a mandatory parameter and cannot be empty or null
         - This is an Admin API which will be used by admins.
      parameters:
        - name: X-auth-token
          in: header
          description: >-
            To use this API, you require an X-auth-token. This token is
            available in the login API Response.
          required: true
          schema:
            type: string
        - in: path
          name: 'id'
          required: true
          description: Please append a valid user entity ID to the Request URL.
          schema:
            type: integer
          example: 2
      responses:
        '202':
          description: Accepted
          content:
            application.json:
              schema:
                $schema: http://json-schema.org/draft-04/schema#
                type: object
                properties:
                  responseCode:
                    type: string
                  message:
                    type: string
                  result:
                    type: array
                    items:
                      type: string
                  meta:
                    type: object
                    properties:
                      formsVersion:
                        type: array
                        items:
                          type: string
                      correlation:
                        type: string
              examples:
                example1:
                  value:
                    responseCode: OK
                    message: Entity deleted successfully
                    result: []
                    meta:
                      formsVersion: []
                      correlation: 2f8b1d3d-0a25-4dda-ae5f-8d8bb9dd9282
        '400':
          description: Bad Request. User Entity has already been deleted.
          content:
            application.json:
              schema:
                $ref: '#/components/schemas/entity/updateUserEntity400Response'

  /scp/v1/cloud-services/getSignedUrl:
    post:
      summary: Cloud services get signed url
      tags:
        - Cloud Services
      description: |-
        This API is associated with the cloud services for getting signed URL  
         - Then The API Endpoint forcloud services `/scp/v1/cloud-services/file/getSignedUrl` 
         - It is mandatory to provide values for parameters marked with `required` 
         - Mandatory parameter cannot be empty or null
      parameters:
        - name: X-auth-token
          in: header
          description: >-
            You require an X-auth-token to use this API. This token is available
            in the login API Response.
          required: true
          schema:
            type: string
      requestBody:
        description: ''
        content:
          application/json:
            schema:
              $schema: http://json-schema.org/draft-04/schema#
              type: object
              properties:
                request:
                  description: |
                    Add Resource id inside request, which can be a project id, observation id, etc.
                    Additionally, append the valid file names in the files.
                  type: object

                ref:
                  type: string
                  description: Only add ref as certificate if uploading the certificate templates
              required:
                - request
                - ref
            examples:
              example1:
                value:
                  request:
                    1:
                      files:
                        - certificsteBase.png
                  ref: certificate
      responses:
        '200':
          description: ok
          content:
            application.json:
              schema:
                $schema: http://json-schema.org/draft-04/schema#
                type: object
                properties:
                  responseCode:
                    type: string
                  message:
                    type: string
                  result:
                    type: object

              examples:
                example1:
                  value:
                    responseCode: OK
                    message: Signed URL Generated Successfully.
                    result:
                      '5f72f9998925ec7c60f79a91':
                        files:
                          - file: 'survey/5f72f9998925ec7c60f79a91/54dc2814-e815-4ed9-8a58-6464785a1f2c/5334964f-f531-45a9-aa05-06a4d2beb352/uploadFile.jpg'
                            url: 'https://sunbirdstagingpublic.blob.core.windows.net/samiksha/survey/5f72f9998925ec7c60f79a91/54dc2814-e815-4ed9-8a58-6464785a1f2c/5334964f-f531-45a9-aa05-06a4d2beb352/uploadFile.jpg?sv=2023-01-03&st=2024-05-08T03%3A02%3A44Z&se=2024-05-10T15%3A02%3A44Z&sr=b&sp=w&sig=PBRkJWgXdAPgx4RHSZ6aUevzWo1x2XMMQKBoNHQvBkk%3D'
                            payload:
                              sourcePath: 'survey/5f72f9998925ec7c60f79a91/54dc2814-e815-4ed9-8a58-6464785a1f2c/5334964f-f531-45a9-aa05-06a4d2beb352/uploadFile.jpg'
                            cloudStorage: 'AZURE'
                          - file: 'survey/5f72f9998925ec7c60f79a91/54dc2814-e815-4ed9-8a58-6464785a1f2c/5334964f-f531-45a9-aa05-06a4d2beb352/response.png'
                            url: 'https://sunbirdstagingpublic.blob.core.windows.net/samiksha/survey/5f72f9998925ec7c60f79a91/54dc2814-e815-4ed9-8a58-6464785a1f2c/5334964f-f531-45a9-aa05-06a4d2beb352/response.png?sv=2023-01-03&st=2024-05-08T03%3A02%3A44Z&se=2024-05-10T15%3A02%3A44Z&sr=b&sp=w&sig=4fERc3ERoruUiA1YXquTWRnOnP9DzaVxn4uFjqBmSF8%3D'
                            payload:
                              sourcePath: 'survey/5f72f9998925ec7c60f79a91/54dc2814-e815-4ed9-8a58-6464785a1f2c/5334964f-f531-45a9-aa05-06a4d2beb352/response.png'
                            cloudStorage: 'AZURE'
  /scp/v1/cloud-services/getDownloadableUrl?filePath={filePath}:
    get:
      summary: Cloud services get download url
      tags:
        - Cloud Services
      description: >-
        This API is associated with the cloud services for getting downloadable
        URL  
         - Then The API Endpoint forcloud services `/scp/v1/cloud-services/file/getDownloadableUrl` 
         - It is mandatory to provide values for parameters marked with `required` 
         - Mandatory parameter cannot be empty or null
      parameters:
        - name: X-auth-token
          in: header
          description: >-
            You require an X-auth-token to use this API. This token is available
            in the login API Response.
          required: true
          schema:
            type: string
        - in: path
          name: filePath
          required: true
          description: Please append a valid file path to url which has to be downloaded
          schema:
            type: string
          example: users/62832531a05cbd57b273aebb-1654149589875-image.jpg
      responses:
        '200':
          description: ok
          content:
            application.json:
              schema:
                $ref: >-
                  #/components/schemas/cloud-services/cloudServicesDownloadResponse200

  /scp/v1/form/create:
    post:
      operationId: formCreate
      summary: Create Form
      tags:
        - Form
      description: |-
        You can use this API to create a form  
         - The API Endpoint for creating a form is `/scp/v1/form/create` 
         - It is mandatory to provide values for parameters which are marked as `required` 
         - This is a mandatory parameter and cannot be empty or null.
      parameters:
        - name: X-auth-token
          in: header
          description: >-
            To use this API, you require an X-auth-token. This token is
            available in the login API Response.
          required: true
          schema:
            type: string
      requestBody:
        content:
          application.json:
            schema:
              $schema: http://json-schema.org/draft-04/schema#
              type: object
              properties:
                type:
                  type: string
                  description: The type of the form.
                sub_type:
                  type: string
                  description: The sub-type or category of the form.
                data:
                  description: The main data structure for the form.
                  type: object
                  properties:
                    template_name:
                      type: string
                    fields:
                      type: object
                      properties:
                        controls:
                          type: array
                          items:
                            type: object
                            properties:
                              name:
                                type: string
                              label:
                                type: string
                              value:
                                type: string
                              class:
                                type: string
                              type:
                                type: string
                              position:
                                type: string
                              validators:
                                type: object
                                properties:
                                  required:
                                    type: boolean
                                  min_length:
                                    type: number
                              disabled:
                                type: boolean
                              show_select_all:
                                type: boolean
                            required:
                              - name
                              - label
                              - value
                              - class
                              - type
                              - position
                              - validators
                              - disabled
                              - show_select_all
            examples:
              example1:
                value:
                  type: project
                  sub_type: createProject
                  data:
                    template_name: defaultTemplate
                    fields:
                      controls:
                        - name: title
                          label: title
                          value: ''
                          class: ion-margin
                          type: text
                          position: floating
                          validators:
                            required: true
                            min_length: 5
                        - name: categories
                          label: Select categories
                          value: ''
                          class: ion-margin
                          type: chip
                          position: ''
                          disabled: false
                          show_select_all: true
                          validators:
                            required: true

      responses:
        '201':
          description: Created
          content:
            application.json:
              schema:
                $schema: http://json-schema.org/draft-04/schema#
                type: object
                properties:
                  responseCode:
                    type: string
                  message:
                    type: string
                  result:
                    type: object
                    properties:
                      id:
                        type: number
                      type:
                        type: string
                      sub_type:
                        type: string
                      data:
                        type: object
                        properties:
                          template_name:
                            type: string
                          fields:
                            type: object
                            properties:
                              controls:
                                type: array
                                items:
                                  type: object
                                  properties:
                                    name:
                                      type: string
                                    label:
                                      type: string
                                    value:
                                      type: string
                                    class:
                                      type: string
                                    type:
                                      type: string
                                    position:
                                      type: string
                                    validators:
                                      type: object
                                      properties:
                                        required:
                                          type: boolean
                                        min_length:
                                          type: number
                                    disabled:
                                      type: boolean
                                    show_select_all:
                                      type: boolean
                                  required:
                                    - name
                                    - label
                                    - value
                                    - class
                                    - type
                                    - position
                                    - validators
                                    - disabled
                                    - show_select_all
                      updated_at:
                        type: string
                      created_at:
                        type: string
                      deleted_at:
                        type: 'null'
                      organization_id:
                        type: number
                  meta:
                    type: object
                    properties:
                      formsVersion:
                        type: array
                        items:
                          type: object
                          properties:
                            id:
                              type: number
                            type:
                              type: string

              examples:
                example1:
                  value:
                    responseCode: OK
                    message: Form created successfully
                    result:
                      id: 16
                      type: project
                      sub_type: createProject
                      data:
                        template_name: defaultTemplate
                        fields:
                          controls:
                            - name: title
                              label: title
                              value: ''
                              class: ion-margin
                              type: text
                              position: floating
                              validators:
                                required: true
                                min_length: 5
                            - name: categories
                              label: Select categories
                              value: ''
                              class: ion-margin
                              type: chip
                              position: ''
                              disabled: false
                              show_select_all: true
                              validators:
                                required: true

                      updated_at: '2023-07-18T20:48:10.492Z'
                      created_at: '2023-07-18T20:48:10.492Z'
                      deleted_at: null
                      organization_id: 1
                    meta:
                      formsVersion:
                        - id: 16
                          type: session

        '400':
          description: Bad Request. Form already exists
          content:
            application.json:
              schema:
                $ref: '#/components/schemas/form/createForm400Response'
  /scp/v1/form/update/{formId}:
    patch:
      operationId: formUpdate
      summary: Update form
      tags:
        - Form
      description: |-
        You can use this API to update a form.  
         - The API Endpoint for updating a form is `/scp/v1/form/update/{formId}` 
         - It is mandatory to provide values for parameters which are marked as `required` 
         - This is a mandatory parameter and cannot be empty or null.
      parameters:
        - name: X-auth-token
          in: header
          description: >-
            To use this API, you require an X-auth-token. This token is
            available in the login API Response.
          required: true
          schema:
            type: string
        - in: path
          name: formId
          description: Please append a valid form Id to the Request URL.
          schema:
            type: number
          required: true
      requestBody:
        content:
          application.json:
            schema:
              $schema: http://json-schema.org/draft-04/schema#
              type: object
              properties:
                type:
                  type: string
                  description: The type of the form.
                sub_type:
                  type: string
                  description: The sub-type or category of the form.
                data:
                  description: The main data structure for the form.
                  properties:
                    template_name:
                      type: string
                    fields:
                      type: object
                      properties:
                        controls:
                          type: array
                          items:
                            type: object
                            properties:
                              name:
                                type: string
                              label:
                                type: string
                              value:
                                type: string
                              class:
                                type: string
                              type:
                                type: string
                              position:
                                type: string
                              validators:
                                type: object
                                properties:
                                  required:
                                    type: boolean
                                  min_length:
                                    type: number
                              disabled:
                                type: boolean
                              show_select_all:
                                type: boolean
                            required:
                              - name
                              - label
                              - value
                              - class
                              - type
                              - position
                              - validators
                              - disabled
                              - show_select_all
            examples:
              example1:
                value:
                  type: project
                  sub_type: createProject
                  data:
                    template_name: Test
                    fields:
                      controls:
                        - name: title
                          label: title
                          value: ''
                          class: ion-margin
                          type: text
                          position: floating
                          validators:
                            required: true
                            min_length: 5
                        - name: categories
                          label: Select categories
                          value: ''
                          class: ion-margin
                          type: chip
                          position: ''
                          disabled: false
                          show_select_all: true
                          validators:
                            required: true

      responses:
        '200':
          description: ok
          content:
            application.json:
              schema:
                $schema: http://json-schema.org/draft-04/schema#
                type: object
                properties:
                  responseCode:
                    type: string
                  message:
                    type: string
                  result:
                    type: array
                    items:
                      type: string
                  meta:
                    type: object
                    properties:
                      formsVersion:
                        type: array
                        items:
                          type: object
                          properties:
                            id:
                              type: number
                            type:
                              type: string

              examples:
                example1:
                  value:
                    responseCode: OK
                    message: Form updated successfully
                    result: []
                    meta:
                      formsVersion:
                        - id: 16
                          type: project

        '400':
          description: Bad Request. Form not found
          content:
            application.json:
              schema:
                $ref: '#/components/schemas/form/updateForm400Response'
  /scp/v1/form/read/{formId}:
    post:
      operationId: formRead
      summary: Get form data
      tags:
        - Form
      description: |-
        You can use this API to read data from a form.  
         - The API Endpoint to read form data is `/scp/v1/form/read/{formID}` 
         - It is mandatory to provide values for parameters which are marked as `required` 
         - This is a mandatory parameter and cannot be empty or null.
      parameters:
        - name: X-auth-token
          in: header
          description: >-
            To use this API, you require an X-auth-token. This token is
            available in the login API Response.
          required: true
          schema:
            type: string
        - in: path
          name: formId
          description: Please append a valid form Id to the Request URL.
          schema:
            type: number
          required: false
      requestBody:
        content:
          application.json:
            schema:
              $schema: http://json-schema.org/draft-04/schema#
              type: object
              properties:
                type:
                  type: string
                  description: The type of the form.
                sub_type:
                  type: string
                  description: The sub-type or category of the form.
            examples:
              example1:
                value:
                  type: project
                  sub_type: createProject
      responses:
        '200':
          description: ok
          content:
            application.json:
              schema:
                $schema: http://json-schema.org/draft-04/schema#
                type: object
                properties:
                  responseCode:
                    type: string
                  message:
                    type: string
                  result:
                    type: object
                    properties:
                      id:
                        type: number
                      type:
                        type: string
                      sub_type:
                        type: string
                      data:
                        type: object
                        properties:
                          template_name:
                            type: string
                          fields:
                            type: object
                            properties:
                              controls:
                                type: array
                                items:
                                  type: object
                                  properties:
                                    name:
                                      type: string
                                    label:
                                      type: string
                                    value:
                                      type: string
                                    class:
                                      type: string
                                    type:
                                      type: string
                                    position:
                                      type: string
                                    validators:
                                      type: object
                                      properties:
                                        required:
                                          type: boolean
                                        min_length:
                                          type: number
                                    disabled:
                                      type: boolean
                                    show_select_all:
                                      type: boolean
                                  required:
                                    - name
                                    - label
                                    - value
                                    - class
                                    - type
                                    - position
                                    - validators
                                    - disabled
                                    - show_select_all
                      updated_at:
                        type: string
                      created_at:
                        type: string
                      deleted_at:
                        type: 'null'
                      organization_id:
                        type: number
                  meta:
                    type: object
                    properties:
                      formsVersion:
                        type: array
                        items:
                          type: object
                          properties:
                            id:
                              type: number
                            type:
                              type: string
                      correlation:
                        type: string
                      meeting_platform:
                        type: string
              examples:
                example1:
                  value:
                    responseCode: OK
                    message: Form fetched successfully
                    result:
                      id: 16
                      type: project
                      sub_type: createProject
                      data:
                        template_name: defaultTemplate
                        fields:
                          controls:
                            - name: title
                              label: title
                              value: ''
                              class: ion-margin
                              type: text
                              position: floating
                              validators:
                                required: true
                                min_length: 5
                            - name: categories
                              label: Select categories
                              value: ''
                              class: ion-margin
                              type: chip
                              position: ''
                              disabled: false
                              show_select_all: true
                              validators:
                                required: true
                      updated_at: '2023-07-18T20:48:10.492Z'
                      created_at: '2023-07-18T20:48:10.492Z'
                      deleted_at: null
                      organization_id: 1
                    meta:
                      formsVersion:
                        - id: 16
                          type: project

        '400':
          description: Bad Request.Form not found
          content:
            application.json:
              schema:
                $ref: '#/components/schemas/form/updateForm400Response'

  /scp/v1/projects/update:
    post:
      summary: Create Project
      tags:
        - Projects
      description: |-
        You can use this API to create a project 
         - The API Endpoint for creating a project is `/scp/v1/project/create` 
         - It is mandatory to provide values for parameters which are marked as `required` 
         - This is a mandatory parameter and cannot be empty or null.
      parameters:
        - name: X-auth-token
          in: header
          description: >-
            To use this API, you require an X-auth-token. This is available in
            the login API Response.
          required: true
          schema:
            type: string
      requestBody:
        content:
          application.json:
            schema:
              $schema: http://json-schema.org/draft-04/schema#
              type: object
              properties:
                title:
                  type: string
                  description: The title of the project
                categories:
                  description: Categories associated with the project
                  type: array
                  items:
                    type: string
                recommented_duration:
                  description: Object containing information about the recommended duration.
                  type: object
                  properties:
                    type:
                      type: string
                      description: Type of recommended duration (e.g., "days", "hours").
                    number:
                      type: number
                      description: The numeric value representing the recommended duration.
                keywords:
                  type: string
                  description: The keywords associated with the project.
                recommeneded_for:
                  description: List of recommented designations for the project.
                  type: array
                  items:
                    type: string
                languages:
                  description: List of languages associated with the project.
                  type: array
                  items:
                    type: string
                learning_resources:
                  description: List of learning resources related to the project.
                  type: array
                  items:
                    type: object
                    properties:
                      name:
                        description: The name of the learning resource.
                        type: string
                      url:
                        description: The URL of the learning resource.
                        type: string
                solution_details:
                  type: object
                  description: Details about the observation solution.
                licence:
                  type: string
                  description: The license associated with the project.
                task:
                  type: array
                  items:
                    type: object
                    properties:
                      id:
                        type: string
                        description: The ID of the task.
                      name:
                        type: string
                        description: The name of the task.
                      type:
                        type: string
                        description: The type of the task. content/observation
                      children:
                        description: List of child tasks.
                        type: array
                        items:
                          type: object
                          properties:
                            id:
                              type: string
                      is_mandatory:
                        type: boolean
                        description: Indicates if the task is mandatory.
                      allow_evidences:
                        type: boolean
                        description: Indicates if evidence submission is allowed for the task.
                      evidence_details:
                        description: Details about evidence
                        type: object
                        properties:
                          file_types:
                            description: List of allowed file types for evidence submission.
                            type: array
                            items:
                              type: string
                          min_no_of_evidences:
                            description: The minimum number of evidences required.
                            type: string
                      sequence_no:
                        type: number
                        description: The sequence number of the task.
                certificate:
                  description: Details about the project certificate.
                  type: object
                  properties:
                    base_template_id:
                      type: number
                      description: The ID of the base certificate template.
                    base_template_url:
                      type: string
                      description: The url of the base certificate template.
                    issuer:
                      type: string
                      description: The issuer of the certificate.
                    logos:
                      type: array
                      items:
                        type: string
                    signatures:
                      type: array
                      items:
                        type: string
                    criteria:
                      description: Criteria for issuing the certificate.
                      type: object
                      properties:
                        expressions:
                          type: string
                        conditions:
                          type: object
                          properties:
                            C1:
                              type: object
                              properties:
                                validation_text:
                                  type: string
                                expression:
                                  type: string
                                conditions:
                                  type: object
                                  properties:
                                    C1:
                                      type: object
                                      properties:
                                        scope:
                                          type: string
                                        key:
                                          type: string
                                        function:
                                          type: string
                                        filter:
                                          type: object
                                          properties:
                                            key:
                                              type: string
                                            value:
                                              type: string
                                            operator:
                                              type: string
                                            value1:
                                              type: string

            examples:
              project without any details:
                value: {}
              project with child tasks:
                value:
                  title: Sample Project
                  categories:
                    - communication
                  recommented_duration:
                    type: week
                    number: 5
                  keywords: test
                  recommeneded_for:
                    - HM
                  languages:
                    - en
                  learning_resources:
                    - name: sample doc
                      url: 'http://test.com'
                  licence: CC BY 4.0
                  tasks:
                    - id: 7a8b13fb-c9e1-4296-8abd-8b64b357a128
                      name: 'task without children'
                      type: content
                      is_mandatory: true
                      allow_evidences: true
                      evidence_details:
                        file_types:
                          - mp4
                        min_no_of_evidences: 5
                      sequence_no: 1
                      learning_resources:
                        - name: sample doc
                          url: 'http://test.com'
                      children:
                        - id: 0a8b13fb-c9e1-4296-8abd-8b64b357a128
                          name: child task 1
                          type: content
                          is_mandatory: true
                          allow_evidences: true
                          parent_id: 7a8b13fb-c9e1-4296-8abd-8b64b357a128
                          sequence_no: 1

                  certificate: {}
              project without child tasks and certificates:
                value:
                  title: Sample Project
                  categories:
                    - communication
                  recommented_duration:
                    type: week
                    number: 5
                  keywords: test
                  recommeneded_for:
                    - HM
                  languages:
                    - en
                  learning_resources:
                    - name: sample doc
                      url: 'http://test.com'
                  licence: CC BY 4.0
                  tasks:
                    - id: 7a8b13fb-c9e1-4296-8abd-8b64b357a128
                      name: 'task without children'
                      type: content
                      is_mandatory: true
                      allow_evidences: true
                      evidence_details:
                        file_types:
                          - mp4
                        min_no_of_evidences: 5
                      learning_resources:
                        - name: sample doc
                          url: 'http://test.com'
                      sequence_no: 1
                  certificate: {}
              project with task observation with certificate:
                value:
                  title: Sample Project
                  categories:
                    - communication
                  recommented_duration:
                    type: week
                    number: 5
                  keywords: test
                  recommeneded_for:
                    - HM
                  languages:
                    - en
                  learning_resources:
                    - name: sample doc
                      url: 'http://test.com'
                  licence: CC BY 4.0
                  tasks:
                    - id: 3a8b13fb-c9e1-4296-8abd-8b64b357a128
                      name: 'task observation'
                      type: observation
                      is_mandatory: true
                      allow_evidences: true
                      children: []
                      evidence_details:
                        file_types:
                          - mp4
                        min_no_of_evidences: 5
                      sequence_no: 1
                      solution_details:
                        id: 3
                        name: sample observation
                        min_no_of_submissions_required: 2
                        type: observation
                  certificate:
                    base_template_id: 5
                    base_template_url: https://sunbirdstagingpublic.blob.core.windows.net/samiksha/certificateBASE_TEMPLATEs/_30-3-2024-1714461130260.svg?sv=2023-01-03&st=2024-04-30T07%3A12%3A10Z&se=2024-05-01T13%3A12%3A10Z&sr=b&sp=r&sig=kRGFlSbwSw5hHRqHMcDLVRGX%2Br8l2hxG5D2WnTU3Jpk%3D
                    code: two-logo-two-sign
                    name: Two Logo Two Signature
                    logos:
                      no_of_logos: 2
                      stateLogo1: https://unsplash.com/photos/two-people-sitting-on-a-couch-playing-video-games-xoT1rt09NEI
                      stateLogo2: https://unsplash.com/photos/two-people-sitting-on-a-couch-playing-video-games-xoT1rt09NEI
                    signature:
                      no_of_signature: 2
                      signatureImg1: https://unsplash.com/photos/person-in-orange-long-sleeve-shirt-writing-on-white-paper-doplSDELX7E
                      signatureImg2: https://unsplash.com/photos/person-in-orange-long-sleeve-shirt-writing-on-white-paper-doplSDELX7E
                    issuer: SPD
                    criteria:
                      expressions: C1&&C2
                      conditions:
                        C1:
                          validation_text: minimum no of evidences at project level
                          expression: C1
                          conditions:
                            C1:
                              scope: project
                              key: evidence
                              function: count
                              filter:
                                key: type
                                value: all
                              operator: '>='
                              value: 4
                        C2:
                          validation_text: minimum no of evidences at project level
                          expression: C1
                          conditions:
                            C1:
                              scope: task
                              key: evidence
                              function: count
                              filter:
                                key: type
                                value: all
                              operator: '>='
                              value: 4
                              task_details:
                                - 7a8b13fb-c9e1-4296-8abd-8b64b357a128

      responses:
        '201':
          description: Project created successfully
          content:
            application.json:
              schema:
                $schema: http://json-schema.org/draft-04/schema#
                type: object
                properties:
                  responseCode:
                    type: string
                  message:
                    type: string
                  result:
                    type: object
                    properties:
                      id:
                        type: number
                  meta:
                    type: object
                    properties:
                      formsVersion:
                        type: array
                        items:
                          type: object
                          properties:
                            id:
                              type: number
                            type:
                              type: string
                            version:
                              type: number

              examples:
                example1:
                  value:
                    responseCode: OK
                    message: Project created successfully
                    result:
                      id: 1
                    meta:
                      formsVersion:
                        - id: 3
                          type: projectCreation
                          version: 3

        '400':
          description: Bad Request. Project creation failed.
          content:
            application.json:
              schema:
                $ref: '#/components/schemas/project/createProject400Response'
  /scp/v1/projects/update/{id}:
    post:
      summary: Update Project
      tags:
        - Projects
      description: |-
        You can use this API to update a project 
         - The API Endpoint for update a project is `/scp/v1/project/update` 
         - It is mandatory to provide values for parameters which are marked as `required` 
         - This is a mandatory parameter and cannot be empty or null.
      parameters:
        - name: X-auth-token
          in: header
          description: >-
            To use this API, you require an X-auth-token. This is available in
            the login API Response.
          required: true
          schema:
            type: string
        - in: path
          name: id
          description: Please append a valid project Id to the Request URL.
          schema:
            type: number
          required: true
          example: 1
      requestBody:
        content:
          application.json:
            schema:
              $schema: http://json-schema.org/draft-04/schema#
              type: object
              properties:
                title:
                  type: string
                  description: The title of the project
                categories:
                  description: Categories associated with the project
                  type: array
                  items:
                    type: string
                recommented_duration:
                  description: Object containing information about the recommended duration.
                  type: object
                  properties:
                    type:
                      type: string
                      description: Type of recommended duration (e.g., "days", "hours").
                    number:
                      description: The numeric value representing the recommended duration.
                      type: number
                keywords:
                  type: string
                  description: The keywords associated with the project.
                recommeneded_for:
                  description: List of recommented designations for the project.
                  type: array
                  items:
                    type: string
                languages:
                  description: List of languages associated with the project.
                  type: array
                  items:
                    type: string
                learning_resources:
                  description: List of learning resources related to the project.
                  type: array
                  items:
                    type: object
                    properties:
                      name:
                        description: The name of the learning resource.
                        type: string
                      url:
                        description: The URL of the learning resource.
                        type: string
                solution_details:
                  type: object
                  description: Details about the observation solution.
                licence:
                  type: string
                  description: The license associated with the project.
                task:
                  type: array
                  items:
                    type: object
                    properties:
                      id:
                        type: string
                        description: The ID of the task.
                      name:
                        type: string
                        description: The name of the task.
                      type:
                        type: string
                        description: The type of the task. content/observation
                      children:
                        description: List of child tasks.
                        type: array
                        items:
                          type: object
                          properties:
                            id:
                              type: string
                      is_mandatory:
                        description: Indicates if the task is mandatory.
                        type: boolean
                      allow_evidences:
                        description: Indicates if evidence submission is allowed for the task.
                        type: boolean
                      learning_resources:
                        description: Evidence list
                        type: array
                        items:
                          type: object
                      evidence_details:
                        description: Details about evidence
                        type: object
                        properties:
                          file_types:
                            description: List of allowed file types for evidence submission.
                            type: array
                            items:
                              type: string
                          min_no_of_evidences:
                            description: The minimum number of evidences required.
                            type: string
                      sequence_no:
                        description: The sequence number of the task.
                        type: number
                certificate:
                  description: Details about the project certificate.
                  type: object
                  properties:
                    base_template_id:
                      type: number
                      description: The ID of the base certificate template.
                    base_template_url:
                      type: string
                      description: The url of the base certificate template.
                    issuer:
                      type: string
                      description: The issuer of the certificate.
                    logos:
                      type: array
                      items:
                        type: string
                    signatures:
                      type: array
                      items:
                        type: string
                    criteria:
                      description: Criteria for issuing the certificate.
                      type: object
                      properties:
                        expressions:
                          type: string
                        conditions:
                          type: object
                          properties:
                            C1:
                              type: object
                              properties:
                                validation_text:
                                  type: string
                                expression:
                                  type: string
                                conditions:
                                  type: object
                                  properties:
                                    C1:
                                      type: object
                                      properties:
                                        scope:
                                          type: string
                                        key:
                                          type: string
                                        function:
                                          type: string
                                        filter:
                                          type: object
                                          properties:
                                            key:
                                              type: string
                                            value:
                                              type: string
                                            operator:
                                              type: string
                                            value1:
                                              type: string

            examples:
              project with child tasks:
                value:
                  title: Sample Project
                  categories:
                    - communication
                  recommented_duration:
                    type: week
                    number: 5
                  keywords: test
                  recommeneded_for:
                    - HM
                  languages:
                    - en
                  learning_resources:
                    - name: sample doc
                      url: 'http://test.com'
                  licence: CC BY 4.0
                  tasks:
                    - id: 7a8b13fb-c9e1-4296-8abd-8b64b357a128
                      name: 'task without children'
                      type: content
                      is_mandatory: true
                      allow_evidences: true
                      evidence_details:
                        file_types:
                          - mp4
                        min_no_of_evidences: 5
                      sequence_no: 1
                      learning_resources:
                        - name: sample doc
                          url: 'http://test.com'
                      children:
                        - id: 0a8b13fb-c9e1-4296-8abd-8b64b357a128
                          name: child task 1
                          type: content
                          is_mandatory: true
                          allow_evidences: true
                          parent_id: 7a8b13fb-c9e1-4296-8abd-8b64b357a128
                          sequence_no: 1

                  certificate: {}
              project without child tasks and certificates:
                value:
                  title: Sample Project
                  categories:
                    - communication
                  recommented_duration:
                    type: week
                    number: 5
                  keywords: test
                  recommeneded_for:
                    - HM
                  languages:
                    - en
                  learning_resources:
                    - name: sample doc
                      url: 'http://test.com'
                  licence: CC BY 4.0
                  tasks:
                    - id: 7a8b13fb-c9e1-4296-8abd-8b64b357a128
                      name: 'task without children'
                      type: content
                      is_mandatory: true
                      allow_evidences: true
                      evidence_details:
                        file_types:
                          - mp4
                        min_no_of_evidences: 5
                      learning_resources:
                        - name: sample doc
                          url: 'http://test.com'
                      sequence_no: 1
                  certificate: {}
              project with task observation with certificate:
                value:
                  title: Sample Project
                  categories:
                    - communication
                  recommented_duration:
                    type: week
                    number: 5
                  keywords: test
                  recommeneded_for:
                    - HM
                  languages:
                    - en
                  learning_resources:
                    - name: sample doc
                      url: 'http://test.com'
                  licence: CC BY 4.0
                  tasks:
                    - id: 3a8b13fb-c9e1-4296-8abd-8b64b357a128
                      name: 'task observation'
                      type: observation
                      is_mandatory: true
                      allow_evidences: true
                      children: []
                      evidence_details:
                        file_types:
                          - mp4
                        min_no_of_evidences: 5
                      sequence_no: 1
                      solution_details:
                        id: 3
                        name: sample observation
                        min_no_of_submissions_required: 2
                        type: observation
                  certificate:
                    base_template_id: 5
                    base_template_url: https://sunbirdstagingpublic.blob.core.windows.net/samiksha/certificateBASE_TEMPLATEs/_30-3-2024-1714461130260.svg?sv=2023-01-03&st=2024-04-30T07%3A12%3A10Z&se=2024-05-01T13%3A12%3A10Z&sr=b&sp=r&sig=kRGFlSbwSw5hHRqHMcDLVRGX%2Br8l2hxG5D2WnTU3Jpk%3D
                    code: two-logo-two-sign
                    name: Two Logo Two Signature
                    logos:
                      no_of_logos: 2
                      stateLogo1: https://unsplash.com/photos/two-people-sitting-on-a-couch-playing-video-games-xoT1rt09NEI
                      stateLogo2: https://unsplash.com/photos/two-people-sitting-on-a-couch-playing-video-games-xoT1rt09NEI
                    signature:
                      no_of_signature: 2
                      signatureImg1: https://unsplash.com/photos/person-in-orange-long-sleeve-shirt-writing-on-white-paper-doplSDELX7E
                      signatureImg2: https://unsplash.com/photos/person-in-orange-long-sleeve-shirt-writing-on-white-paper-doplSDELX7E
                    issuer: SPD
                    criteria:
                      expressions: C1&&C2
                      conditions:
                        C1:
                          validation_text: minimum no of evidences at project level
                          expression: C1
                          conditions:
                            C1:
                              scope: project
                              key: evidence
                              function: count
                              filter:
                                key: type
                                value: all
                              operator: '>='
                              value: 4
                        C2:
                          validation_text: minimum no of evidences at project level
                          expression: C1
                          conditions:
                            C1:
                              scope: task
                              key: evidence
                              function: count
                              filter:
                                key: type
                                value: all
                              operator: '>='
                              value: 4
                              task_details:
                                - 7a8b13fb-c9e1-4296-8abd-8b64b357a128

      responses:
        '201':
          description: Project updated successfully
          content:
            application.json:
              schema:
                $schema: http://json-schema.org/draft-04/schema#
                type: object
                properties:
                  responseCode:
                    type: string
                  message:
                    type: string
                  result:
                    type: object
                    properties:
                      id:
                        type: number
                  meta:
                    type: object
                    properties:
                      formsVersion:
                        type: array
                        items:
                          type: object
                          properties:
                            id:
                              type: number
                            type:
                              type: string
                            version:
                              type: number

              examples:
                example1:
                  value:
                    responseCode: OK
                    message: Project updated successfully
                    result:
                      id: 1
                    meta:
                      formsVersion:
                        - id: 3
                          type: projectCreation
                          version: 3

        '400':
          description: Bad Request. Project Update Failed.
          content:
            application.json:
              schema:
                $ref: '#/components/schemas/project/createProject400Response'
  /scp/v1/projects/update/{projectId}:
    delete:
      summary: Delete Project
      tags:
        - Projects
      description: |-
        You can use this API to delete a project 
         - The API Endpoint for deleting project is `/scp/v1/project/create` 
         - It is mandatory to provide values for parameters which are marked as `required` 
         - This is a mandatory parameter and cannot be empty or null.
      parameters:
        - name: X-auth-token
          in: header
          description: >-
            To use this API, you require an X-auth-token. This is available in
            the login API Response.
          required: true
          schema:
            type: string
        - in: path
          name: projectId
          description: Please append a valid project Id to the Request URL.
          schema:
            type: number
          required: true
          example: 1

      responses:
        '202':
          description: Project deleted successfully
          content:
            application.json:
              schema:
                $schema: http://json-schema.org/draft-04/schema#
                type: object
                properties:
                  responseCode:
                    type: string
                  message:
                    type: string

                  meta:
                    type: object
                    properties:
                      formsVersion:
                        type: array
                        items:
                          type: object
                          properties:
                            id:
                              type: number
                            type:
                              type: string
                            version:
                              type: number

              examples:
                example1:
                  value:
                    responseCode: OK
                    message: Project deleted successfully

                    meta:
                      formsVersion:
                        - id: 3
                          type: projectCreation
                          version: 3

        '400':
          description: Bad Request. Project not found
          content:
            application.json:
              schema:
                $ref: '#/components/schemas/project/deleteProject400Response'
  /scp/v1/projects/submitForReview/{projectId}:
    post:
      summary: Submit for review
      tags:
        - Projects
      description: |-
        You can use this API to submit the project for review
         - The API Endpoint for submit the project for review is `/scp/v1/project/submitForReview` 
         - It is mandatory to provide values for parameters which are marked as `required` 
         - This is a mandatory parameter and cannot be empty or null.
      parameters:
        - name: X-auth-token
          in: header
          description: >-
            To use this API, you require an X-auth-token. This is available in
            the login API Response.
          required: true
          schema:
            type: string
        - in: path
          name: projectId
          description: Please append a valid project Id to the Request URL.
          schema:
            type: number
          required: true
          example: 1
      requestBody:
        content:
          application.json:
            schema:
              $schema: http://json-schema.org/draft-04/schema#
              type: object
              properties:
                reviwer_ids:
                  description: The IDs of the reviewers assigned to review the project.
                  type: array
                  items:
                    type: string
            examples:
              example1:
                value:
                  reviwer_ids: [23, 25]

      responses:
        '201':
          description: Project submitted for review successfully
          content:
            application.json:
              schema:
                $schema: http://json-schema.org/draft-04/schema#
                type: object
                properties:
                  responseCode:
                    type: string
                  message:
                    type: string

                  meta:
                    type: object
                    properties:
                      formsVersion:
                        type: array
                        items:
                          type: object
                          properties:
                            id:
                              type: number
                            type:
                              type: string
                            version:
                              type: number

              examples:
                example1:
                  value:
                    responseCode: OK
                    message: Project submitted for review successfully
                    result: {}

                    meta:
                      formsVersion:
                        - id: 3
                          type: projectCreation
                          version: 3

        '400':
          description: Bad Request.
          content:
            application.json:
              schema:
                $ref: '#/components/schemas/project/deleteProject400Response'
  /scp/v1/resource/list:
    get:
      summary: Resource List
      tags:
        - Resource
      description: |-
        You can use this API to list resources like project
         - The API Endpoint for listing resources is `/scp/v1/resource/list` 
         - It is mandatory to provide values for parameters which are marked as `required` 
         - This is a mandatory parameter and cannot be empty or null.
      parameters:
        - name: X-auth-token
          in: header
          description: >-
            To use this API, you require an X-auth-token. This is available in
            the login API Response.
          required: true
          schema:
            type: string
        - name: page
          in: query
          description: The page number for pagination.
          required: false
          schema:
            type: integer
          example: 1
        - name: limit
          in: query
          description: The limit of projects per page.
          required: false
          schema:
            type: integer
          example: 10
        - name: search
          in: query
          description: The search value to filter projects based on title.
          required: false
          schema:
            type: string
        - name: type
          in: query
          description: Type of the resource
          required: false
          schema:
            type: string
          example: project
        - name: status
          in: query
          description: The status of the resource
          required: false
          schema:
            type: string
          example: DRAFT
        - name: page_status
          in: query
          description: To identify the page from frontend. Values can be ['drafts','up_for_review','submitted_for_review']
          required: true
          schema:
            type: string
          example: DRAFT
        - name: sort_by
          in: query
          description: Sort the response by status or title of the resource. Default sorting is by title. If the user chooses to sort by status, they should include this key in the request
          required: false
          schema:
            type: string
          example: status
        - name: sort_order
          in: query
          description: Sort order (ascending or descending).
          required: false
          schema:
            type: string
            enum: ['asc', 'desc']
          example: asc

      responses:
        '200':
          description: project listed successfully
          content:
            application.json:
              schema:
                $schema: http://json-schema.org/draft-04/schema#
                type: object
                properties:
                  responseCode:
                    type: string
                  message:
                    type: string
                  result:
                    type: object
                    properties:
                      data:
                        type: array
                        items:
                          type: object
                      count:
                        type: number

                  meta:
                    type: object
                    properties:
                      formsVersion:
                        type: array
                        items:
                          type: object
                          properties:
                            id:
                              type: number
                            type:
                              type: string
                            version:
                              type: number

              examples:
                example1:
                  value:
                    responseCode: OK
                    message: project listed successfully
                    result:
                      data:
                        - id: 4
                          title: sample project
                          type: project
                          organization:
                            id: 24
                            name: Shikshalokam
                            code: sl
                          status: DRAFT
                      count: 1

                    meta:
                      formsVersion:
                        - id: 3
                          type: projecsuccessfullytCreation
                          version: 3
  /scp/v1/projects/details/{projectId}:
    post:
      summary: Project Details
      tags:
        - Projects
      description: |-
        You can use this API to get project details
         - The API Endpoint for get project details is `/scp/v1/project/details` 
         - It is mandatory to provide values for parameters which are marked as `required` 
         - This is a mandatory parameter and cannot be empty or null.
      parameters:
        - name: X-auth-token
          in: header
          description: >-
            To use this API, you require an X-auth-token. This is available in
            the login API Response.
          required: true
          schema:
            type: string
        - in: path
          name: projectId
          description: Please append a valid project Id to the Request URL.
          schema:
            type: number
          required: true
          example: 2

      responses:
        '200':
          description: Project fetched successfully
          content:
            application.json:
              schema:
                $schema: http://json-schema.org/draft-04/schema#
                type: object
                properties:
                  responseCode:
                    type: string
                  message:
                    type: string
                  result:
                    type: object
                    properties:
                      id:
                        type: integer
                      title:
                        type: string
                      categories:
                        type: array
                        items:
                          type: string
                      recommented_duration:
                        type: object
                        properties:
                          type:
                            type: string
                          number:
                            type: number
                      keywords:
                        type: string
                      recommeneded_for:
                        type: array
                        items:
                          type: string
                      languages:
                        type: array
                        items:
                          type: string
                      learning_resources:
                        type: array
                        items:
                          type: object
                          properties:
                            name:
                              type: string
                            url:
                              type: string
                      solution_details:
                        type: object

                      licence:
                        type: string
                      task:
                        type: array
                        items:
                          type: object
                          properties:
                            id:
                              type: string
                            name:
                              type: string
                            type:
                              type: string
                            children:
                              type: array
                              items:
                                type: object
                                properties:
                                  id:
                                    type: string
                            is_mandatory:
                              type: boolean
                            allow_evidences:
                              type: boolean
                            evidence_details:
                              type: object
                              properties:
                                file_types:
                                  type: array
                                  items:
                                    type: string
                                min_no_of_evidences:
                                  type: string
                            sequence_no:
                              type: number
                      certificate:
                        type: object
                        properties:
                          base_template_id:
                            type: number
                          issuer:
                            type: string
                          logos:
                            type: array
                            items:
                              type: string
                          signatures:
                            type: array
                            items:
                              type: string
                          criteria:
                            type: object
                            properties:
                              expressions:
                                type: string
                              conditions:
                                type: object
                                properties:
                                  C1:
                                    type: object
                                    properties:
                                      validation_text:
                                        type: string
                                      expression:
                                        type: string
                                      conditions:
                                        type: object
                                        properties:
                                          C1:
                                            type: object
                                            properties:
                                              scope:
                                                type: string
                                              key:
                                                type: string
                                              function:
                                                type: string
                                              filter:
                                                type: object
                                                properties:
                                                  key:
                                                    type: string
                                                  value:
                                                    type: string
                                                  operator:
                                                    type: string
                                                  value1:
                                                    type: string

                  meta:
                    type: object
                    properties:
                      formsVersion:
                        type: array
                        items:
                          type: object
                          properties:
                            id:
                              type: number
                            type:
                              type: string
                            version:
                              type: number

              examples:
                example1:
                  value:
                    responseCode: OK
                    message: Project fetched successfully
                    result:
                      id: 1
                      status: IN_REVIEW
                      organization:
                        id: 2
                        name: Shikshlokam
                        code: SL
                      organization_id: 2
                      reviewers:
                        - id: 24
                          name: Raven
                          status: REQUEST_FOR_CHANGES
                      title: Sample Project
                      categories:
                        - label: communication
                          value: communication
                      recommented_duration:
                        type: week
                        number: 5
                      keywords: test
                      recommeneded_for:
                        - label: HM
                          value: hm
                      languages:
                        - label: English
                          value: en
                      learning_resources:
                        - name: sample doc
                          url: 'http://test.com'
                      licence: CC BY 4.0
                      tasks:
                        - id: 3a8b13fb-c9e1-4296-8abd-8b64b357a128
                          name: 'task observation'
                          type: observation
                          is_mandatory: true
                          allow_evidences: true
                          children: []
                          evidence_details:
                            file_types:
                              - mp4
                            min_no_of_evidences: 5
                          sequence_no: 1
                          solution_details:
                            id: 3
                            name: sample observation
                            min_no_of_submissions_required: 2
                            type: observation
                      certificate:
                        base_template_id: 5
                        base_template_url: https://sunbirdstagingpublic.blob.core.windows.net/samiksha/certificateBASE_TEMPLATEs/_30-3-2024-1714461130260.svg?sv=2023-01-03&st=2024-04-30T07%3A12%3A10Z&se=2024-05-01T13%3A12%3A10Z&sr=b&sp=r&sig=kRGFlSbwSw5hHRqHMcDLVRGX%2Br8l2hxG5D2WnTU3Jpk%3D
                        code: two-logo-two-sign
                        name: Two Logo Two Signature
                        logos:
                          no_of_logos: 2
                          stateLogo1: https://unsplash.com/photos/two-people-sitting-on-a-couch-playing-video-games-xoT1rt09NEI
                          stateLogo2: https://unsplash.com/photos/two-people-sitting-on-a-couch-playing-video-games-xoT1rt09NEI
                        signature:
                          no_of_signature: 2
                          signatureImg1: https://unsplash.com/photos/person-in-orange-long-sleeve-shirt-writing-on-white-paper-doplSDELX7E
                          signatureImg2: https://unsplash.com/photos/person-in-orange-long-sleeve-shirt-writing-on-white-paper-doplSDELX7E
                        issuer: SPD
                        criteria:
                          expressions: C1&&C2
                          conditions:
                            C1:
                              validation_text: minimum no of evidences at project level
                              expression: C1
                              conditions:
                                C1:
                                  scope: project
                                  key: evidence
                                  function: count
                                  filter:
                                    key: type
                                    value: all
                                  operator: '>='
                                  value: 4
                            C2:
                              validation_text: minimum no of evidences at project level
                              expression: C1
                              conditions:
                                C1:
                                  scope: task
                                  key: evidence
                                  function: count
                                  filter:
                                    key: type
                                    value: all
                                  operator: '>='
                                  value: 4
                                  task_details:
                                    - 7a8b13fb-c9e1-4296-8abd-8b64b357a128
                      comments:
                        - id: 2
                          comment: correct spelling
                          context: page
                          page: 1
                          status: RESOLVED
                          parent_id: 0
                          user_id: 24
                          commenter:
                            id: 24
                            name: Priyanka
                          is_read: true
                          resolved_by: 25
                          resolver:
                            id: 25
                            name: Adithya
                          resolved_at: '2024-04-11T06:43:43.995Z'

                    meta:
                      formsVersion:
                        - id: 3
                          type: projectCreation
                          version: 3

        '400':
          description: Bad Request.
          content:
            application.json:
              schema:
                $ref: '#/components/schemas/project/deleteProject400Response'
  /scp/v1/projects/reviewerList:
    get:
      summary: Reviewer List
      tags:
        - Projects
      description: |-
        You can use this API to get the list all project reviewers
         - The API Endpoint for comment list is `/scp/v1/projects/reviewerList` 
         - It is mandatory to provide values for parameters which are marked as `required` 
         - This is a mandatory parameter and cannot be empty or null.
      parameters:
        - name: X-auth-token
          in: header
          description: >-
            To use this API, you require an X-auth-token. This is available in
            the login API Response.
          required: true
          schema:
            type: string

      responses:
        '200':
          description: Reviewer list fetched successfully
          content:
            application.json:
              schema:
                $schema: http://json-schema.org/draft-04/schema#
                type: object
                properties:
                  responseCode:
                    type: string
                  message:
                    type: string
                  result:
                    type: object
                    properties:
                      resource_id:
                        type: string
                      comments:
                        type: array
                        items:
                          type: object
                      count:
                        type: string

                  meta:
                    type: object
                    properties:
                      formsVersion:
                        type: array
                        items:
                          type: object
                          properties:
                            id:
                              type: number
                            type:
                              type: string
                            version:
                              type: number

              examples:
                example1:
                  value:
                    responseCode: OK
                    message: Reviewer list fetched successfully
                    result:
                      data:
                        - id: 1
                          name: Priyanka
                          organization_id: 2
                          organization:
                            id: 2
                            name: Shikshalokam
                            code: sl
                        - id: 2
                          name: Adithya
                          organization_id: 2
                          organization:
                            id: 2
                            name: Shikshalokam
                            code: sl
                        - id: 3
                          name: Ankit
                          organization_id: 2
                          organization:
                            id: 2
                            name: Shikshalokam
                            code: sl
                      count: 3
                    meta:
                      formsVersion:
                        - id: 3
                          type: projectCreation
                          version: 3
  /scp/v1/projects/publish/{projectId}:
    get:
      summary: Project Publish
      tags:
        - Projects
      description: |-
        You can use this API to publish the project
         - The API Endpoint for publish project is `/scp/v1/projects/publish` 
         - It is mandatory to provide values for parameters which are marked as `required` 
         - This is a mandatory parameter and cannot be empty or null.
      parameters:
        - name: X-auth-token
          in: header
          description: >-
            To use this API, you require an X-auth-token. This is available in
            the login API Response.
          required: true
          schema:
            type: string
        - in: path
          name: projectId
          description: Please append a valid project Id to the Request URL.
          schema:
            type: number
          required: true

      responses:
        '200':
          description: project published successfully
          content:
            application.json:
              schema:
                $schema: http://json-schema.org/draft-04/schema#
                type: object
                properties:
                  responseCode:
                    type: string
                  message:
                    type: string

                  meta:
                    type: object
                    properties:
                      formsVersion:
                        type: array
                        items:
                          type: object
                          properties:
                            id:
                              type: number
                            type:
                              type: string
                            version:
                              type: number

              examples:
                example1:
                  value:
                    responseCode: OK
                    message: project published successfully
                    result:
                      id: 3
                    meta:
                      formsVersion:
                        - id: 3
                          type: projectCreation
                          version: 3
        '400':
          description: Bad Request.
          content:
            application.json:
              schema:
                $ref: '#/components/schemas/project/deleteProject400Response'

  /scp/v1/review/update/{projectId}:
    post:
      summary: Review Update
      tags:
        - Review
      description: |-
        You can use this API to update review status
         - The API Endpoint for update review status is `/scp/v1/review/update` 
         - It is mandatory to provide values for parameters which are marked as `required` 
         - This is a mandatory parameter and cannot be empty or null.
      parameters:
        - name: X-auth-token
          in: header
          description: >-
            To use this API, you require an X-auth-token. This is available in
            the login API Response.
          required: true
          schema:
            type: string
        - in: path
          name: projectId
          description: Please append a valid project Id to the Request URL.
          schema:
            type: number
          required: true
      requestBody:
        content:
          application.json:
            schema:
              $schema: http://json-schema.org/draft-04/schema#
              type: object
              properties:
                status:
                  type: string
                  description: The new status for the project review (e.g., "REQUEST_FOR_CHANGES").
                type:
                  type: string
                  description: The type of the resource being reviewed (e.g., "project").

                comment:
                  comment: 'Check spelling'
                  context: page
                  page: 1

            examples:
              example1:
                value:
                  status: REQUEST_FOR_CHANGES
                  type: project
                  comment:
                    comment: 'Check spelling'
                    context: page
                    page: 1
      responses:
        '200':
          description: project review updated
          content:
            application.json:
              schema:
                $schema: http://json-schema.org/draft-04/schema#
                type: object
                properties:
                  responseCode:
                    type: string
                  message:
                    type: string
                  result:
                    type: object

                  meta:
                    type: object
                    properties:
                      formsVersion:
                        type: array
                        items:
                          type: object
                          properties:
                            id:
                              type: number
                            type:
                              type: string
                            version:
                              type: number

              examples:
                example1:
                  value:
                    responseCode: OK
                    message: project review updated successfully
                    result: {}
                    meta:
                      formsVersion:
                        - id: 3
                          type: projectCreation
                          version: 3

  /scp/v1/comment/update/{id}?resource_id={resource_id}:
    post:
      summary: Add or Update Comment
      tags:
        - Comment
      description: |-
        You can use this API to create or update comment
         - The API Endpoint for adding or updating a comment is `/scp/v1/comment/update` 
         - It is mandatory to provide values for parameters which are marked as `required` 
         - This is a mandatory parameter and cannot be empty or null.
      parameters:
        - name: X-auth-token
          in: header
          description: >-
            To use this API, you require an X-auth-token. This is available in
            the login API Response.
          required: true
          schema:
            type: string
        - in: path
          name: id
          description: Please append a valid comment Id to the Request URL.
          schema:
            type: number
          required: false
          example: 2
        - in: query
          name: resource_id
          description: Please append a valid resource Id to the Request URL.
          schema:
            type: number
          required: true
          example: 1
      requestBody:
        content:
          application.json:
            schema:
              $schema: http://json-schema.org/draft-04/schema#
              type: object
              properties:
                comment:
                  type: string
                  description: The actual content of the comment
                context:
                  type: string
                  description: Context of the comment (e.g., "page" or any tag)
                page:
                  type: string
                  description: Page number associated with the comment
                status:
                  type: string
                  description: Status of the comment (e.g., "OPEN").
                parent_id:
                  type: string
                  description: ID of the parent comment, if applicable

            examples:
              example1:
                value:
                  comment: 'Check spelling'
                  context: page
                  page: 1
                  status: OPEN
                  parent_id: 2

      responses:
        '201':
          description: Comment updated successfully
          content:
            application.json:
              schema:
                $schema: http://json-schema.org/draft-04/schema#
                type: object
                properties:
                  responseCode:
                    type: string
                  message:
                    type: string
                  result:
                    type: object

                  meta:
                    type: object
                    properties:
                      formsVersion:
                        type: array
                        items:
                          type: object
                          properties:
                            id:
                              type: number
                            type:
                              type: string
                            version:
                              type: number

              examples:
                example1:
                  value:
                    responseCode: OK
                    message: Comment updated successfully
                    result:
                      id: 3
                      resource_id: 1
                      comment: 'Check spelling'
                      context: page
                      page: 1
                      status: OPEN
                      parent_id: 2
                      is_read: false
                    meta:
                      formsVersion:
                        - id: 3
                          type: projectCreation
                          version: 3
        '400':
          description: Bad Request. Resource not found
          content:
            application.json:
              schema:
                $ref: '#/components/schemas/comment/updateComment400Response'

  /scp/v1/comment/list?resource_id={resource_id}:
    get:
      summary: Comment List
      tags:
        - Comment
      description: |-
        You can use this API to get the list all comments
         - The API Endpoint for get the list of comments is `/scp/v1/comment/list` 
         - It is mandatory to provide values for parameters which are marked as `required` 
         - This is a mandatory parameter and cannot be empty or null.
      parameters:
        - name: X-auth-token
          in: header
          description: >-
            To use this API, you require an X-auth-token. This is available in
            the login API Response.
          required: true
          schema:
            type: string
        - in: path
          name: resource_id
          description: Please append a valid resource Id to the Request URL.
          schema:
            type: number
          required: true
          example: 1

      responses:
        '200':
          description: Comment fetched successfully
          content:
            application.json:
              schema:
                $schema: http://json-schema.org/draft-04/schema#
                type: object
                properties:
                  responseCode:
                    type: string
                  message:
                    type: string
                  result:
                    type: object
                    properties:
                      resource_id:
                        type: string
                      comments:
                        type: array
                        items:
                          type: object
                      count:
                        type: string

                  meta:
                    type: object
                    properties:
                      formsVersion:
                        type: array
                        items:
                          type: object
                          properties:
                            id:
                              type: number
                            type:
                              type: string
                            version:
                              type: number

              examples:
                example1:
                  value:
                    responseCode: OK
                    message: Comment fetched successfully
                    result:
                      resource_id: 1
                      comments:
                        - id: 2
                          comment: 'Check spelling'
                          context: page
                          page: 1
                          status: RESOLVED
                          parent_id: 1
                          commenter:
                            id: 24
                            name: Priyanka
                          is_read: true
                          resolved_by: 25
                          resolver:
                            id: 25
                            name: Adithya
                          resolved_at: '2024-04-11T06:43:43.995Z'
                        - comment: 'Add valid title'
                          context: page
                          page: 1
                          status: UNRESOLVED
                          parent_id: null
                          commenter:
                            id: 24
                            name: Priyanka
                          is_read: true
                      count: 2
                    meta:
                      formsVersion:
                        - id: 3
                          type: projectCreation
                          version: 3

  /scp/v1/organization-extensions/createConfig:
    post:
      summary: Create the organization configurations
      tags:
        - Organization
      description: |-
        You can use this API to create organization configurations, for example change the minimum number of approvals for the resource.
         - The API Endpoint for add organization configurations is `/scp/v1/organization-extensions/createConfig` 
         - It is mandatory to provide values for parameters which are marked as `required` 
         - This is a mandatory parameter and cannot be empty or null.
      parameters:
        - name: X-auth-token
          in: header
          description: >-
            To use this API, you require an X-auth-token. This is available in
            the login API Response.
          required: true
          schema:
            type: string
      requestBody:
        content:
          application.json:
            schema:
              $schema: http://json-schema.org/draft-04/schema#
              type: object
              properties:
                show_reviewer_list:
                  type: boolean
                min_approval:
                  type: string
                resource_type:
                  type: string
                review_type:
                  type: string
                review_stages:
                  type: array
                  items:
                    type: object
                    properties:
                      role:
                        type: string
                      level:
                        type: number

            examples:
              review type parallel:
                value:
                  show_reviewer_list: true
                  min_approval: 2
                  resource_type: project
                  review_type: PARALLEL
              review type sequential:
                value:
                  show_reviewer_list: true
                  min_approval: 2
                  resource_type: project
                  review_type: SEQUENTIAL
                  review_stages:
                    - role: reviewer_level_1
                      level: 1
                    - role: reviewer_level_2
                      level: 2

      responses:
        '201':
          description: Config added successfully
          content:
            application.json:
              schema:
                $schema: http://json-schema.org/draft-04/schema#
                type: object
                properties:
                  responseCode:
                    type: string
                  message:
                    type: string
                  result:
                    type: object
                    properties:
                      organization_id:
                        type: string

                  meta:
                    type: object
                    properties:
                      formsVersion:
                        type: array
                        items:
                          type: object
                          properties:
                            id:
                              type: number
                            type:
                              type: string
                            version:
                              type: number

              examples:
                example1:
                  value:
                    responseCode: OK
                    message: Config added successfully
                    result:
                      organization_id: 3
                      show_reviewer_list: true
                      min_approval: 2
                      resource_type: project

                    meta:
                      formsVersion:
                        - id: 3
                          type: projectCreation
                          version: 3
        '400':
          description: Bad Request.
          content:
            application.json:
              schema:
                $ref: '#/components/schemas/organization/createConfig400Response'
  /scp/v1/organization-extensions/updateConfig/{id}?resource_type={resource_type}:
    post:
      summary: Update the organization configurations
      tags:
        - Organization
      description: |-
        You can use this API to update organization configurations, for example change the minimum number of approvals for the resource.
         - The API Endpoint for update organization configurations is `/scp/v1/organization-extensions/updateConfig` 
         - It is mandatory to provide values for parameters which are marked as `required` 
         - This is a mandatory parameter and cannot be empty or null.
      parameters:
        - name: X-auth-token
          in: header
          description: >-
            To use this API, you require an X-auth-token. This is available in
            the login API Response.
          required: true
          schema:
            type: string
        - in: path
          name: id
<<<<<<< HEAD
          description: Please append a valid config Id to the Request URL.
          schema:
            type: number
          required: true
          example: 1
=======
          description: Please append a valid config id to the Request URL.
          schema:
            type: string
          required: true
          example: 3
>>>>>>> c0a430a5
        - in: query
          name: resource_type
          description: Please append a valid resource type to the Request URL.
          schema:
            type: string
          required: true
          example: project
      requestBody:
        content:
          application.json:
            schema:
              $schema: http://json-schema.org/draft-04/schema#
              type: object
              properties:
                show_reviewer_list:
                  type: boolean
                min_approval:
                  type: string

            examples:
              example1:
                value:
                  show_reviewer_list: true
                  min_approval: 2

      responses:
        '201':
          description: Config updated successfully
          content:
            application.json:
              schema:
                $schema: http://json-schema.org/draft-04/schema#
                type: object
                properties:
                  responseCode:
                    type: string
                  message:
                    type: string
                  result:
                    type: object
                    properties:
                      organization_id:
                        type: string

                  meta:
                    type: object
                    properties:
                      formsVersion:
                        type: array
                        items:
                          type: object
                          properties:
                            id:
                              type: number
                            type:
                              type: string
                            version:
                              type: number

              examples:
                example1:
                  value:
                    responseCode: OK
                    message: Config updated successfully
                    result:
                      organization_id: 3
                      show_reviewer_list: true
                      min_approval: 2
                      resource_type: project

                    meta:
                      formsVersion:
                        - id: 3
                          type: projectCreation
                          version: 3
        '400':
          description: Bad Request.
          content:
            application.json:
              schema:
                $ref: '#/components/schemas/organization/updateConfig400Response'
  /scp/v1/config/list:
    get:
      summary: List configurations
      tags:
        - Config APIs
      description: |-
        You can use this API to list organization configurations and instance level configurations
         - The API Endpoint for list all configurations is `/scp/v1/config/list` 
         - It is mandatory to provide values for parameters which are marked as `required` 
         - This is a mandatory parameter and cannot be empty or null.
      parameters:
        - name: X-auth-token
          in: header
          description: >-
            To use this API, you require an X-auth-token. This is available in
            the login API Response.
          required: true
          schema:
            type: string

      responses:
        '201':
          description: Config fetched successfully
          content:
            application.json:
              schema:
                $schema: http://json-schema.org/draft-04/schema#
                type: object
                properties:
                  responseCode:
                    type: string
                  message:
                    type: string
                  result:
                    type: object
                    properties:
                      data:
                        type: array
                        items:
                          type: object

                  meta:
                    type: object
                    properties:
                      formsVersion:
                        type: array
                        items:
                          type: object
                          properties:
                            id:
                              type: number
                            type:
                              type: string
                            version:
                              type: number

              examples:
                example1:
                  value:
                    responseCode: OK
                    message: Config fetched successfully
                    result:
                      data:
                        - show_reviewer_list: true
                          min_approval: 1
                          resource_type: project
                      count: 1

                    meta:
                      formsVersion:
                        - id: 3
                          type: projectCreation
                          version: 3

  /scp/v1/certificate/update:
    post:
      summary: Create certificate base template
      tags:
        - Certificate
      description: |-
        You can use this API to create certificate base template 
         - The API Endpoint for create certificate base template  is `/scp/v1/certificate/update` 
         - It is mandatory to provide values for parameters which are marked as `required` 
         - This is a mandatory parameter and cannot be empty or null.
      parameters:
        - name: X-auth-token
          in: header
          description: >-
            To use this API, you require an X-auth-token. This is available in
            the login API Response.
          required: true
          schema:
            type: string

      requestBody:
        content:
          application.json:
            schema:
              $schema: http://json-schema.org/draft-04/schema#
              type: object
              properties:
                code:
                  type: boolean
                name:
                  type: string
                url:
                  type: string
                meta:
                  type: object
                resource_type:
                  type: string

            examples:
              example1:
                value:
                  code: two-logo-two-sign
                  name: Two Logo Two Signature
                  resource_type: project
                  url: https://sunbirdstagingpublic.blob.core.windows.net/samiksha/certificateBASE_TEMPLATEs/_30-3-2024-1714461130260.svg?sv=2023-01-03&st=2024-04-30T07%3A12%3A10Z&se=2024-05-01T13%3A12%3A10Z&sr=b&sp=r&sig=kRGFlSbwSw5hHRqHMcDLVRGX%2Br8l2hxG5D2WnTU3Jpk%3D
                  meta:
                    logos:
                      no_of_logos: 2
                      stateLogo1:
                      stateLogo2:
                    signature:
                      no_of_signature: 2
                      signatureImg1:
                      signatureImg2:

      responses:
        '201':
          description: Template created successfully
          content:
            application.json:
              schema:
                $schema: http://json-schema.org/draft-04/schema#
                type: object
                properties:
                  responseCode:
                    type: string
                  message:
                    type: string
                  result:
                    type: object
                    properties:
                      data:
                        type: array
                        items:
                          type: object
                          properties:
                            url:
                              type: string

                  meta:
                    type: object
                    properties:
                      formsVersion:
                        type: array
                        items:
                          type: object
                          properties:
                            id:
                              type: number
                            type:
                              type: string
                            version:
                              type: number

              examples:
                example1:
                  value:
                    responseCode: OK
                    message: Template created successfully
                    result:
                      id: 2
                      code: one-logo-one-sign
                      name: One Logo One Signature
                      resource_type: project
                      url: https://sunbirdstagingpublic.blob.core.windows.net/samiksha/certificateBASE_TEMPLATEs/_30-3-2024-1714461130260.svg?sv=2023-01-03&st=2024-04-30T07%3A12%3A10Z&se=2024-05-01T13%3A12%3A10Z&sr=b&sp=r&sig=kRGFlSbwSw5hHRqHMcDLVRGX%2Br8l2hxG5D2WnTU3Jpk%3D
                      meta:
                        logos:
                          no_of_logos: 2
                          stateLogo1:
                          stateLogo2:
                        signature:
                          no_of_signature: 2
                          signatureImg1:
                          signatureImg2:

                    meta:
                      formsVersion:
                        - id: 3
                          type: projectCreation
                          version: 3
        '400':
          description: Bad Request.
          content:
            application.json:
              schema:
                $ref: '#/components/schemas/certificate/createCertificate400Response'
  /scp/v1/certificate/update/{id}:
    post:
      summary: Update certificate base template
      tags:
        - Certificate
      description: |-
        You can use this API to update certificate base template 
         - The API Endpoint for update certificate base template  is `/scp/v1/certificate/update` 
         - It is mandatory to provide values for parameters which are marked as `required` 
         - This is a mandatory parameter and cannot be empty or null.
      parameters:
        - name: X-auth-token
          in: header
          description: >-
            To use this API, you require an X-auth-token. This is available in
            the login API Response.
          required: true
          schema:
            type: string
        - in: path
          name: id
          description: Please append a valid certificate id to the Request URL.
          schema:
            type: string
          required: true
          example: 3

      requestBody:
        content:
          application.json:
            schema:
              $schema: http://json-schema.org/draft-04/schema#
              type: object
              properties:
                name:
                  type: string

            examples:
              example1:
                value:
                  name: Two Logo Two Signature

      responses:
        '201':
          description: Template updated successfully
          content:
            application.json:
              schema:
                $schema: http://json-schema.org/draft-04/schema#
                type: object
                properties:
                  responseCode:
                    type: string
                  message:
                    type: string
                  result:
                    type: object
                    properties:
                      data:
                        type: array
                        items:
                          type: object
                          properties:
                            url:
                              type: string

                  meta:
                    type: object
                    properties:
                      formsVersion:
                        type: array
                        items:
                          type: object
                          properties:
                            id:
                              type: number
                            type:
                              type: string
                            version:
                              type: number

              examples:
                example1:
                  value:
                    responseCode: OK
                    message: Template updated successfully
                    result:
                      id: 2
                      code: two-logo-two-sign
                      name: Two Logo Two Signature
                      resource_type: project
                      url: https://sunbirdstagingpublic.blob.core.windows.net/samiksha/certificateBASE_TEMPLATEs/_30-3-2024-1714461130260.svg?sv=2023-01-03&st=2024-04-30T07%3A12%3A10Z&se=2024-05-01T13%3A12%3A10Z&sr=b&sp=r&sig=kRGFlSbwSw5hHRqHMcDLVRGX%2Br8l2hxG5D2WnTU3Jpk%3D
                      meta:
                        logos:
                          no_of_logos: 2
                          stateLogo1:
                          stateLogo2:
                        signature:
                          no_of_signature: 2
                          signatureImg1:
                          signatureImg2:

                    meta:
                      formsVersion:
                        - id: 3
                          type: projectCreation
                          version: 3
        '400':
          description: Bad Request.
          content:
            application.json:
              schema:
                $ref: '#/components/schemas/certificate/updateCertificate400Response'
  /scp/v1/certificate/createSVG:
    post:
      summary: Edit Certificate SVG
      tags:
        - Certificate
      description: |-
        You can use this API to edit certificate svg 
         - The API Endpoint for edit certificate svg is `/scp/v1/certificate/createSVG` 
         - It is mandatory to provide values for parameters which are marked as `required` 
         - This is a mandatory parameter and cannot be empty or null.
      parameters:
        - name: X-auth-token
          in: header
          description: >-
            To use this API, you require an X-auth-token. This is available in
            the login API Response.
          required: true
          schema:
            type: string

      requestBody:
        content:
          application.json:
            schema:
              $schema: http://json-schema.org/draft-04/schema#
              type: object
              properties:
                state_logo1:
                  type: boolean
                state_title:
                  type: string
                signature_img1:
                  type: string
                signature_title_name1:
                  type: string
                signature_title_designation1:
                  type: string

            examples:
              example1:
                value:
                  state_logo1: /user/state.png
                  state_title: Karnataka
                  signature_img1: /user/sign.png
                  signature_title_name1: Director
                  signature_title_designation1: SPD

      responses:
        '201':
          description: Template edited successfully
          content:
            application.json:
              schema:
                $schema: http://json-schema.org/draft-04/schema#
                type: object
                properties:
                  responseCode:
                    type: string
                  message:
                    type: string
                  result:
                    type: object
                    properties:
                      data:
                        type: array
                        items:
                          type: object
                          properties:
                            url:
                              type: string

                  meta:
                    type: object
                    properties:
                      formsVersion:
                        type: array
                        items:
                          type: object
                          properties:
                            id:
                              type: number
                            type:
                              type: string
                            version:
                              type: number

              examples:
                example1:
                  value:
                    responseCode: OK
                    message: Template edited successfully
                    result:
                      url: https://sunbirdstagingpublic.blob.core.windows.net/samiksha/certificateBASE_TEMPLATEs/_30-3-2024-1714461130260.svg?sv=2023-01-03&st=2024-04-30T07%3A12%3A10Z&se=2024-05-01T13%3A12%3A10Z&sr=b&sp=r&sig=kRGFlSbwSw5hHRqHMcDLVRGX%2Br8l2hxG5D2WnTU3Jpk%3D

                    meta:
                      formsVersion:
                        - id: 3
                          type: projectCreation
                          version: 3
  /scp/v1/certificate/list:
    get:
      summary: List Certificate Templates
      tags:
        - Certificate
      description: |-
        You can use this API to list certificate templates
         - The API Endpoint for list certificate templates is `/scp/v1/certificate/list` 
         - It is mandatory to provide values for parameters which are marked as `required` 
         - This is a mandatory parameter and cannot be empty or null.
      parameters:
        - name: X-auth-token
          in: header
          description: >-
            To use this API, you require an X-auth-token. This is available in
            the login API Response.
          required: true
          schema:
            type: string
        - in: query
          name: resource_type
          description: Please add the resource type
          schema:
            type: string
          example: project
        - in: query
          name: page
          description: Please add page number
          schema:
            type: number
          example: 1
        - in: query
          name: limit
          description: Number of records to limit
          schema:
            type: number
          example: 2
        - in: query
          name: search
          description: Please search for information such as names
          schema:
            type: string
          example: one logo

      responses:
        '201':
          description: Certificate template listed successfully
          content:
            application.json:
              schema:
                $schema: http://json-schema.org/draft-04/schema#
                type: object
                properties:
                  responseCode:
                    type: string
                  message:
                    type: string
                  result:
                    type: object
                    properties:
                      data:
                        type: array
                        items:
                          type: object
                          properties:
                            url:
                              type: string

                  meta:
                    type: object
                    properties:
                      formsVersion:
                        type: array
                        items:
                          type: object
                          properties:
                            id:
                              type: number
                            type:
                              type: string
                            version:
                              type: number

              examples:
                example1:
                  value:
                    responseCode: OK
                    message: Certificate template listed successfully
                    result:
                      data:
                        - id: 2
                          code: two-logo-two-sign
                          name: Two Logo Two Signature
                          resource_type: project
                          url: https://sunbirdstagingpublic.blob.core.windows.net/samiksha/certificateBASE_TEMPLATEs/_30-3-2024-1714461130260.svg?sv=2023-01-03&st=2024-04-30T07%3A12%3A10Z&se=2024-05-01T13%3A12%3A10Z&sr=b&sp=r&sig=kRGFlSbwSw5hHRqHMcDLVRGX%2Br8l2hxG5D2WnTU3Jpk%3D
                          meta:
                            logos:
                              no_of_logos: 2
                              stateLogo1:
                              stateLogo2:
                            signature:
                              no_of_signature: 2
                              signatureImg1:
                              signatureImg2:
                      count: 1

                    meta:
                      formsVersion:
                        - id: 3
                          type: projectCreation
                          version: 3

  /elevate-user/v1/user-role/create:
    post:
      summary: Create User Roles
      tags:
        - User Service APIS
      description: |
        Use this API to create an user Role.

        - Endpoint: `/elevate-user/v1/user-role/create`
        - Provide values for parameters marked as `required`.
        - The X-auth-token is mandatory and cannot be empty or null.
      requestBody:
        content:
          application/json:
            schema:
              $schema: http://json-schema.org/draft-04/schema#
              type: object
              properties:
                title:
                  type: string
                  description: Title of the user role.
                user_type:
                  type: number
                  description: The type of user. Expected values - 0 for SYSTEM roles, 1 for other roles (default).
                status:
                  type: string
                  description: status of the user role.  `ACTIVE` (default)
                visibility:
                  type: string
                  description: Visibility of the user role. `PUBLIC` (default)
              required:
                - title
                - user_type
                - status
            examples:
              example1:
                value:
                  title: content_creator
                  user_type: 1
                  status: ACTIVE
                  visibility: PUBLIC
      responses:
        '201':
          description: OK. Roles created successfully
          content:
            application/json:
              schema:
                $schema: http://json-schema.org/draft-04/schema#
                type: object
                properties:
                  responseCode:
                    type: string
                  message:
                    type: string
                  result:
                    type: object
                    properties:
                      title:
                        type: string
                      user_type:
                        type: number
                      status:
                        type: string
                      visibility:
                        type: string
                      organization_id:
                        type: number
                  meta:
                    type: object
                    properties:
                      formsVersion:
                        type: array
                        items:
                          type: string
                      correlation:
                        type: string
              examples:
                example1:
                  value:
                    responseCode: OK
                    message: Roles created successfully
                    result:
                      title: CONTENT_CREATOR
                      user_type: 1
                      status: ACTIVE
                      visibility: PUBLIC
                      organization_id: 3
                    meta:
                      formsVersion: []
        '400':
          description: Bad Request.
          content:
            application.json:
              schema:
                $ref: '#/components/schemas/user/createRole400Response'
  /elevate-user/v1/user-role/update/{id}:
    post:
      summary: Update User Roles
      tags:
        - User Service APIS
      description: |
        Use this API to update an user Role.

        - Endpoint: `/elevate-user/v1/user-role/update/{id}`
        - Provide values for parameters marked as `required`.
        - The X-auth-token is mandatory and cannot be empty or null.
      parameters:
        - name: X-auth-token
          in: header
          description: >-
            To use this API, you require an X-auth-token. This is available in
            the login API Response.
          required: true
          schema:
            type: string
        - in: path
          name: id
          description: Please append a valid role id to the Request URL.
          schema:
            type: string
          required: true
          example: 3
      requestBody:
        content:
          application/json:
            schema:
              $schema: http://json-schema.org/draft-04/schema#
              type: object
              properties:
                title:
                  type: string
                user_type:
                  type: number
                status:
                  type: string
                visibility:
                  type: string
              required:
                - title
                - user_type
                - status
                - visibility
            examples:
              example1:
                value:
                  title: CONTENT_CREATOR
                  user_type: 1
                  status: ACTIVE
                  visibility: PUBLIC
      responses:
        '201':
          description: OK. Roles updated successfully
          content:
            application/json:
              schema:
                $schema: http://json-schema.org/draft-04/schema#
                type: object
                properties:
                  responseCode:
                    type: string
                  message:
                    type: string
                  result:
                    type: object
                    properties:
                      title:
                        type: string
                      user_type:
                        type: number
                      status:
                        type: string
                      visibility:
                        type: string
                      organization_id:
                        type: number
                  meta:
                    type: object
                    properties:
                      formsVersion:
                        type: array
                        items:
                          type: string
                      correlation:
                        type: string
              examples:
                example1:
                  value:
                    responseCode: OK
                    message: Roles updated successfully
                    result:
                      title: CONTENT_CREATOR
                      user_type: 1
                      status: ACTIVE
                      visibility: PUBLIC
                      organization_id: 3
                    meta:
                      formsVersion: []
        '400':
          description: Bad Request.
          content:
            application.json:
              schema:
                $ref: '#/components/schemas/user/updateRole400Response'
  /elevate-user/user/v1/org-admin/updateUser/{id}:
    post:
      summary: Update User Role and Organization
      tags:
        - User Service APIS
      description: |
        Use this API to update an user.

        - Endpoint: `/elevate-user/user/v1/org-admin/updateUser/{id}`
        - Provide values for parameters marked as `required`.
        - The X-auth-token is mandatory and cannot be empty or null.
      parameters:
        - name: X-auth-token
          in: header
          description: >-
            To use this API, you require an X-auth-token. This is available in
            the login API Response.
          required: true
          schema:
            type: string
        - in: path
          name: id
          description: Please append user id to the Request URL.
          schema:
            type: string
          required: true
          example: 3
      requestBody:
        content:
          application/json:
            schema:
              $schema: http://json-schema.org/draft-04/schema#
              type: object
              properties:
                name:
                  type: string
                roles:
                  type: number
                organization_id:
                  type: string
              required:
                - title
                - user_type
                - status
                - visibility
            examples:
              example1:
                value:
                  roles: [content_creator]
                  organization_id: 1
      responses:
        '201':
          description: OK. User updated successfully
          content:
            application/json:
              schema:
                $schema: http://json-schema.org/draft-04/schema#
                type: object
                properties:
                  responseCode:
                    type: string
                  message:
                    type: string

                  meta:
                    type: object
                    properties:
                      formsVersion:
                        type: array
                        items:
                          type: string

              examples:
                example1:
                  value:
                    responseCode: OK
                    message: User updated successfully
                    meta:
                      formsVersion: []
        '400':
          description: Bad Request.
          content:
            application.json:
              schema:
                $ref: '#/components/schemas/user/updateUser400Response'

  /scp/v1/observation/list:
    get:
      summary: Observations list
      tags:
        - Observation
      description: |-
        You can use this API to list Observation
         - The API Endpoint for listing Observation is `/scp/v1/observation/list` 
         - It is mandatory to provide values for parameters which are marked as `required` 
         - This is a mandatory parameter and cannot be empty or null.
      parameters:
        - name: X-auth-token
          in: header
          description: >-
            To use this API, you require an X-auth-token. This is available in
            the login API Response.
          required: true
          schema:
            type: string
        - name: sort_by
          in: query
          description: Sort the response by status or title of the resource. Default sorting is by title. If the user chooses to sort by status, they should include this key in the request
          required: false
          schema:
            type: string
          example: status
        - name: sort_order
          in: query
          description: Sort order (ascending or descending).
          required: false
          schema:
            type: string
            enum: ['asc', 'desc']
          example: asc

      responses:
        '201':
          description: observation listed successfully
          content:
            application.json:
              schema:
                $schema: http://json-schema.org/draft-04/schema#
                type: object
                properties:
                  responseCode:
                    type: string
                  message:
                    type: string
                  result:
                    type: object
                    properties:
                      data:
                        type: array
                        items:
                          type: object
                      count:
                        type: number

                  meta:
                    type: object
                    properties:
                      formsVersion:
                        type: array
                        items:
                          type: object
                          properties:
                            id:
                              type: number
                            type:
                              type: string
                            version:
                              type: number

              examples:
                example1:
                  value:
                    responseCode: OK
                    message: Observation listed successfully
                    result:
                      data:
                        - id: 4
                          title: sample observation
                          type: observation
                          organization:
                            id: 24
                            name: Shikshalokam
                            code: sl
                          status: DRAFT
                      count: 1

                    meta:
                      formsVersion:
                        - id: 3
                          type: observationsuccessfullytCreation
                          version: 3

components:
  schemas:
    module:
      updateModule400Response:
        type: object
        properties:
          responseCode:
            type: string
            example: CLIENT_ERROR
          message:
            type: string
            example: module not found
          error:
            type: array
            items:
              type: string
            example: []
      getModuleList400Response:
        type: object
        description: Module not found.
        properties:
          responseCode:
            type: string
            example: CLIENT_ERROR
          message:
            type: string
            example: Module not found.
          result:
            type: object
            properties:
              data:
                type: array
              count:
                type: integer
                example: 0
          error:
            type: array
            items:
              type: string
            example: []

    permissions:
      updatePermission400Response:
        type: object
        properties:
          responseCode:
            type: string
            example: CLIENT_ERROR
          message:
            type: string
            example: permission not found
          error:
            type: array
            items:
              type: string
            example: []

    role-permission:
      createMapping400Response:
        type: object
        properties:
          responseCode:
            type: string
            example: CLIENT_ERROR
          message:
            type: string
            example: Permission for this role is empty
          error:
            type: array
            items:
              type: string
            example: []

    entity-type:
      createUserEntity400Response:
        type: object
        description: entity type already exist
        properties:
          responseCode:
            type: string
            example: CLIENT_ERROR
          message:
            type: string
            example: Entity type already exists
          error:
            type: array
            items:
              type: string
            example: []
      updateUserEntity400Response:
        type: object
        description: Entity type not found
        properties:
          responseCode:
            type: string
            example: CLIENT_ERROR
          message:
            type: string
            example: Entity type not found
          error:
            type: array
            items:
              type: string
            example: []

    entity:
      createEntity400Response:
        type: object
        description: entity already exist
        properties:
          responseCode:
            type: string
            example: CLIENT_ERROR
          message:
            type: string
            example: Entity already exists
          error:
            type: array
            items:
              type: string
            example: []
      updateUserEntity400Response:
        type: object
        description: Entity not found
        properties:
          responseCode:
            type: string
            example: CLIENT_ERROR
          message:
            type: string
            example: Entity not found
          error:
            type: array
            items:
              type: string
            example: []

    cloud-services:
      cloudServicesDownloadResponse200:
        type: object
        properties:
          responseCode:
            type: string
            example: OK
          message:
            type: string
            example: Download URL Generated Successfully.
          result:
            type: string
            example: >-
              https://aws-bucket-storage-name.s3.ap-south-1.amazonaws.com/users/62832531a05cbd57b273aebb-1654149589875-image.jpg

    form:
      createForm400Response:
        description: Bad Request. Form Already Exist
        type: object
        properties:
          responseCode:
            type: string
            example: CLIENT_ERROR
          message:
            type: string
            example: Form already exists
          error:
            type: array
            items:
              type: string
            example: []
      updateForm400Response:
        description: Bad Request. Form not found
        type: object
        properties:
          responseCode:
            type: string
            example: CLIENT_ERROR
          message:
            type: string
            example: Form not found
          error:
            type: array
            items:
              type: string
            example: []

    project:
      createProject400Response:
        type: object
        description: project creation error.
        properties:
          responseCode:
            type: string
            example: CLIENT_ERROR
          error:
            type: array
            items:
              type: string
            example:
              - location: body
                param: title
                msg: title is invalid
              - location: body
                param: categories
                msg: categories required
      deleteProject400Response:
        type: object
        properties:
          responseCode:
            type: string
            example: CLIENT_ERROR
          message:
            type: string
            example: project not found
          error:
            type: array
            items:
              type: string
            example: []

    organization:
      createConfig400Response:
        type: object
        properties:
          responseCode:
            type: string
            example: CLIENT_ERROR
          message:
            type: string
            example: Configuration already exist
          error:
            type: array
            items:
              type: string
            example: []

      updateConfig400Response:
        type: object
        properties:
          responseCode:
            type: string
            example: CLIENT_ERROR
          message:
            type: string
            example: Configuration not found
          error:
            type: array
            items:
              type: string
            example: []

    comment:
      updateComment400Response:
        type: object
        properties:
          responseCode:
            type: string
            example: CLIENT_ERROR
          message:
            type: string
            example: Comment not found
          error:
            type: array
            items:
              type: string
            example: []

    certificate:
      createCertificate400Response:
        type: object
        properties:
          responseCode:
            type: string
            example: CLIENT_ERROR
          message:
            type: string
            example: template already exist
          error:
            type: array
            items:
              type: string
            example: []
      updateCertificate400Response:
        type: object
        properties:
          responseCode:
            type: string
            example: CLIENT_ERROR
          message:
            type: string
            example: Template not found
          error:
            type: array
            items:
              type: string
            example: []

    user:
      createRole400Response:
        description: Bad Request. Role Already Exist
        type: object
        properties:
          responseCode:
            type: string
            example: CLIENT_ERROR
          message:
            type: string
            example: User Role already exists
          error:
            type: array
            items:
              type: string
            example: []
      updateRole400Response:
        description: Bad Request. Role Not Found
        type: object
        properties:
          responseCode:
            type: string
            example: CLIENT_ERROR
          message:
            type: string
            example: User Role not found
          error:
            type: array
            items:
              type: string
            example: []
      updateUser400Response:
        description: Bad Request. User Not Found
        type: object
        properties:
          responseCode:
            type: string
            example: CLIENT_ERROR
          message:
            type: string
            example: User not found
          error:
            type: array
            items:
              type: string
            example: []

    config:
      $schema: http://json-schema.org/draft-04/schema#
      type: object
      properties:
        responseCode:
          type: string
        message:
          type: string
        result:
          type: object
          properties:
            meeting_platform:
              type: string
            reportIssue:
              type: object
              properties:
                to:
                  type: string
                subject:
                  type: string
        meta:
          type: object
          properties:
            formsVersion:
              type: array
              items:
                type: object
                properties:
                  _id:
                    type: string
                  type:
                    type: string
            correlation:
              type: string
    schema-1:
      type: object
      properties: {}
  securitySchemes:
    bearer:
      type: apiKey
      name: X-auth-token
      in: header
  /scp/v1/comment/list:
    get:
      summary: List all comments based on resource id.
      tags:
        - Comments APIs
      description: >-
        You can use this API to get the list of all comments based on resource id.
        - The API Endpoint for getting a list of permissions is `/scp/v1/comment/list` 
        - It is mandatory to provide values for parameters marked with `required` 
        - Mandatory parameter cannot be empty or null
      parameters:
        - name: X-auth-token
          required: true
          in: header
          description: >-
            You require an X-auth-token to use this API. This token is available
            in the login API Response.
          schema:
            type: string
        - in: path
          name: page
          description: Please add page number
          schema:
            type: number
          example: 1
        - in: path
          name: limit
          description: Number of records to limit
          schema:
            type: number
          example: 2
        - in: path
          name: resource_id
          description: Pass the resource_id to get all the comments for the particular resource.
          schema:
            type: number
          required: true
          example: 2603

      responses:
        '200':
          description: ok
          content:
            application.json:
              schema:
                $schema: http://json-schema.org/draft-04/schema#
                type: object
                responseCode:
                  type: string
                message:
                  type: string
                result:
                  type: object
                  properties:
                    resource_id:
                      type: number
                    comments:
                      type: array
                      items:
                        type: object
                        properties:
                          id:
                            type: number
                          comment:
                            type: string
                          context:
                            type: string
                          page:
                            type: number
                          status:
                            type: string
                          author:
                            type: object
                            properties:
                              id:
                                type: number
                              name:
                                type: string

              examples:
                example1:
                  value:
                    responseCode: OK
                    message: Comments fetched successfully.
                    result:
                      resource_id: 2603
                      comments:
                        - id: 1234
                          comment: 'This is a comment'
                          context: 'page'
                          page: 1
                          status: 'UNRESOLVED'
                          author:
                            id: 123
                            name: 'Priyanka'
                        - id: 5678
                          comment: 'This is a reply comment'
                          context: 'page'
                          parent_id: 1234
                          page: 1
                          status: 'UNRESOLVED'
                          author:
                            id: 412
                            name: 'Adithya Dinesh'
                    meta:
                      formsVersion: []
                      correlation: a761e205-7d3a-4f6c-a31a-4641a14f1e91

  /scp/v1/comment/update:
    post:
      summary: Add or Update comments to resources.
      tags:
        - Comments APIs
      description: |-
        This Api is associated with adding new comments or updating the existing comments.
        - The Endpoint for creating and updating remains the same.
      parameters:
        - name: X-auth-token
          in: header
          description: >-
            To make use of the API, you require X-auth-token. This is Available
            in login API Response.
          required: true
          schema:
            type: string
      requestBody:
        content:
          application.json:
            schema:
              $schema: http://json-schema.org/draft-04/schema#
              type: object
              properties:
                resource_id:
                  type: number
                comments:
                  type: array
                  items:
                    type: object
                    properties:
                      comment:
                        type: string
                      context:
                        type: string
                      page:
                        type: number
                      status:
                        type: string
                      parent_id:
                        type: number
      responses:
        '200':
          description: ok
          content:
            application.json:
              schema:
                $schema: http://json-schema.org/draft-04/schema#
                type: object
                properties:
                  responseCode:
                    type: string
                  message:
                    type: string
                  result:
                    type: object
                    properties:
                      id:
                        type: number
                      resource_id:
                        type: number

                      comments:
                        type: array
                        items:
                          type: object
                          properties:
                            comment:
                              type: string
                            context:
                              type: string
                            page:
                              type: number
                            status:
                              type: string
                            parent_id:
                              type: number

                  meta:
                    type: object
                    properties:
                      formsVersion:
                        type: array
                        items:
                          type: string
                      correlation:
                        type: string
              examples:
                example1:
                  value:
                    responseCode: OK
                    message: Comment updated successfully.
                    result: []
                    meta:
                      formsVersion: []
                      correlation: a761e205-7d3a-4f6c-a31a-4641a14f1e91
        '400':
          description: Bad Request. Resource not found
          content:
            application.json:
              schema:
                $ref: '#/components/schemas/comment/updateComment400Response'<|MERGE_RESOLUTION|>--- conflicted
+++ resolved
@@ -4666,19 +4666,11 @@
             type: string
         - in: path
           name: id
-<<<<<<< HEAD
           description: Please append a valid config Id to the Request URL.
           schema:
             type: number
           required: true
           example: 1
-=======
-          description: Please append a valid config id to the Request URL.
-          schema:
-            type: string
-          required: true
-          example: 3
->>>>>>> c0a430a5
         - in: query
           name: resource_type
           description: Please append a valid resource type to the Request URL.
