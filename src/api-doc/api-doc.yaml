--- conflicted
+++ resolved
@@ -4225,22 +4225,14 @@
           description: Please append a valid page number or name.
           schema:
             type: string
-<<<<<<< HEAD
-          required: true
-=======
           required: false
->>>>>>> cab21d11
           example: task_page
         - in: query
           name: context
           description: Please append a valid context value like tag or page.
           schema:
             type: string
-<<<<<<< HEAD
-          required: true
-=======
           required: false
->>>>>>> cab21d11
           example: page
 
       responses:
