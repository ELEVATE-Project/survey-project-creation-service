openapi: 3.0.0
info:
  title: Elevate Survey Project Creation Portal Service
  version: 1.0.0
  description: >-
    - The Survey Project Creation Portal Service is a centralized service that supports designing of resources.

    - The URL to access the Creation Portal API(s) is `{context}/scp/v1` -
    <b>Note:</b> These resources can be used in other services.
  contact:
    email: tech-infra@shikshalokam.org
servers:
  - url: http://localhost:3006
    description: local server. NB :- port may vary according to the local setup.
  - url: https://dev.elevate-apis.shikshalokam.org/
    description: dev server

paths:
  /scp/v1/modules/create:
    post:
      summary: Creating new modules
      tags:
        - Modules
      description: |-
        This API is associated with modules
         - Endpoint for creating modules  `/scp/v1/modules/create` 
         - It is mandatory to provide values for parameters marked with `required` 
         - Mandatory parameter cannot be empty or null.
         - This is an Admin API which will be used by admins.
      parameters:
        - name: X-auth-token
          in: header
          description: >-
            To make use of the API, you require X-auth-token. This is Available
            in login API Response.
          required: true
          schema:
            type: string
      responses:
        '201':
          description: Created
          content:
            application.json:
              schema:
                $schema: http://json-schema.org/draft-04/schema#
                type: object
                properties:
                  responseCode:
                    type: string
                  message:
                    type: string
                  result:
                    type: object
                    properties:
                      Id:
                        type: number
                      code:
                        type: string
                      status:
                        type: string
              examples:
                example1:
                  value:
                    responseCode: OK
                    message: Module created successfully
                    result:
                      id: 6
                      code: project
                      status: ACTIVE
        '400':
          description: Bad request. module already exists
          content:
            application.json:
              schema:
                $schema: http://json-schema.org/draft-04/schema#
                type: object
                properties:
                  responseCode:
                    type: string
                  error:
                    type: array
                    items:
                      type: string
                  meta:
                    type: object
                    properties:
                      correlation:
                        type: string
                  message:
                    type: string
              examples:
                example1:
                  value:
                    responseCode: CLIENT_ERROR
                    error: []
                    meta:
                      correlation: 32016da1-8bf1-4157-afad-34508aa609c8
                    message: module already exists
      requestBody:
        description: ''
        content:
          application/json:
            schema:
              $schema: http://json-schema.org/draft-04/schema#
              type: object
              properties:
                code:
                  type: string
                  description: Unique code for modules.
              required:
                - code
            examples:
              example1:
                value:
                  code: project
    parameters: []
  /scp/v1/modules/update/{id}:
    post:
      summary: Update modules by id
      tags:
        - Modules
      description: |-
        You can use this API to update modules by id
         - The API Endpoint for updating modules `/scp/v1/modules/update` 
         - It is mandatory to provide values for parameters that are marked as `required` 
         - This is a mandatory parameter and cannot be empty or null.
         - This is an Admin API which will be used by admins.
      parameters:
        - name: X-auth-token
          in: header
          description: >-
            To use this API, you require an X-auth-token. This is available in
            the login API Response.
          required: true
          schema:
            type: string
        - name: id
          in: path
          description: >-
            Module id
          required: true
          example: 6
          schema:
            type: string
      requestBody:
        content:
          application/json:
            schema:
              $schema: http://json-schema.org/draft-04/schema#
              type: object
              properties:
                code:
                  type: string
                  description: Unique code for modules.
              required:
                - code
            examples:
              example1:
                value:
                  code: project
                  status: INACTIVE
      responses:
        '201':
          description: Created
          content:
            application.json:
              schema:
                $schema: http://json-schema.org/draft-04/schema#
                type: object
                properties:
                  responseCode:
                    type: string
                  message:
                    type: string
                  result:
                    type: object
                    properties:
                      id:
                        type: number
                      status:
                        type: string
                      code:
                        type: string
                  meta:
                    type: object
                    properties:
                      correlation:
                        type: string
              examples:
                example1:
                  value:
                    responseCode: OK
                    message: Module updated successfully
                    result:
                      id: 6
                      code: project
                      status: INACTIVE
                    meta:
                      correlation: dea5b252-75d2-40ed-a5a7-f8dec087467e
        '400':
          description: Bad Request. Module not Found.
          content:
            application.json:
              schema:
                $ref: '#/components/schemas/module/updateModule400Response'
  /scp/v1/modules/list:
    get:
      summary: Get list of modules
      tags:
        - Modules
      description: |-
        You can use this API to get a list of modules
         - The API Endpoint for getting a list of modules is `/scp/v1/modules/list` 
         - It is mandatory to provide values for parameters marked with `required` 
         - Mandatory parameter cannot be empty or null
         - This is an Admin API which will be used by admins.
      parameters:
        - name: X-auth-token
          required: true
          in: header
          description: >-
            You require an X-auth-token to use this API. This token is available
            in the login API Response.
          schema:
            type: string
        - in: query
          name: page
          description: Please add page number
          schema:
            type: number
          example: 1
        - in: query
          name: limit
          description: Number of records to limit
          schema:
            type: number
          example: 2
        - in: query
          name: search
          description: Please search for information such as 'code'.
          schema:
            type: string
          example: project
      responses:
        '200':
          description: ok
          content:
            application.json:
              schema:
                $schema: http://json-schema.org/draft-04/schema#
                type: object
                properties:
                  responseCode:
                    type: string
                  message:
                    type: string
                  result:
                    type: object
                    properties:
                      data:
                        type: array
                        items:
                          type: object
                          properties:
                            id:
                              type: number
                            code:
                              type: string
                            status:
                              type: string
                          required:
                            - id
                            - code
                            - status
                      count:
                        type: number
                  meta:
                    type: object
                    properties:
                      correlation:
                        type: string
              examples:
                example1:
                  value:
                    responseCode: OK
                    message: Module fetched successfully
                    result:
                      data:
                        - id: 6
                          code: project
                          status: ACTIVE
                        - id: 2
                          code: observation
                          status: ACTIVE
                        - id: 4
                          code: program
                          status: ACTIVE
                        - id: 5
                          code: system
                          status: ACTIVE
                      count: 4
                    meta:
                      correlation: 4cbb42f7-ed92-41a1-b93d-d689121cda08
        '400':
          description: Bad Request. Module Not Found
          content:
            application.json:
              schema:
                $ref: '#/components/schemas/module/getModuleList400Response'
  /scp/v1/modules/delete/{id}:
    delete:
      summary: Delete modules by id
      tags:
        - Modules
      description: |-
        You can use this API to delete module
         - The API Endpoint for deleting module is `/scp/v1/modules/delete` 
         - It is mandatory to provide values for parameters that are marked as `required` 
         - This is a mandatory parameter and cannot be empty or null.
         - This is an Admin API which will be used by admins.
      parameters:
        - name: X-auth-token
          in: header
          description: >-
            To use this API, you require an X-auth-token. This is available in
            the login API Response.
          required: true
          schema:
            type: string
        - name: id
          in: path
          description: Module id
          required: true
          example: 6
          schema:
            type: string
      responses:
        '202':
          description: Accepted
          content:
            application.json:
              schema:
                $schema: http://json-schema.org/draft-04/schema#
                type: object
                properties:
                  responseCode:
                    type: string
                  message:
                    type: string
                  result:
                    type: object
                    properties: {}
                  meta:
                    type: object
                    properties:
                      correlation:
                        type: string
              examples:
                example1:
                  value:
                    responseCode: OK
                    message: Module deleted successfully
                    result: {}
                    meta:
                      correlation: 471d834a-4954-4564-ae91-6a1f24bec1e5
        '400':
          description: Bad Request. Module not found.
          content:
            application.json:
              schema:
                $ref: '#/components/schemas/module/updateModule400Response'

  /scp/v1/permissions/create:
    post:
      summary: Creating new permission
      tags:
        - Permissions
      description: |-
        This API is associated with permissions
         - Endpoint for creating permission  `/scp/v1/permissions/create` 
         - It is mandatory to provide values for parameters marked with `required` 
         - Mandatory parameter cannot be empty or null
         - This is an Admin API which will be used by admins.
      parameters:
        - name: X-auth-token
          in: header
          description: >-
            To make use of the API, you require X-auth-token. This is Available
            in login API Response.
          required: true
          schema:
            type: string
      responses:
        '201':
          description: Created
          content:
            application.json:
              schema:
                $schema: http://json-schema.org/draft-04/schema#
                type: object
                properties:
                  responseCode:
                    type: string
                  message:
                    type: string
                  result:
                    type: object
                    properties:
                      id:
                        type: number
                      status:
                        type: string
                      module:
                        type: string
                      request_type:
                        type: array
                        items:
                          type: string

              examples:
                example1:
                  value:
                    responseCode: OK
                    message: Permission created successfully
                    result:
                      id: 18
                      code: create_project
                      module: project
                      request_type:
                        - POST
                      api_path: /scp/v1/project/create
                      status: ACTIVE
        '400':
          description: Bad request. Permission already exists
          content:
            application.json:
              schema:
                $schema: http://json-schema.org/draft-04/schema#
                type: object
                properties:
                  responseCode:
                    type: string
                  error:
                    type: array
                    items:
                      type: string
                  meta:
                    type: object
                    properties:
                      correlation:
                        type: string
                  message:
                    type: string
              examples:
                example1:
                  value:
                    responseCode: CLIENT_ERROR
                    error: []
                    meta:
                      correlation: 32016da1-8bf1-4157-afad-34508aa609c8
                    message: permission already exists
      requestBody:
        description: 'Request body for create permission'
        content:
          application/json:
            schema:
              $schema: http://json-schema.org/draft-04/schema#
              type: object
              properties:
                code:
                  type: string
                  description: code of the permission, must be unique
                module:
                  type: string
                  description: 'Module name'
                request_type:
                  type: array
                  items:
                    type: string
                  description: Array of HTTP request methods of the API like `PUT` , `POST` , `PATCH` , `GET` , `DELETE`.
                api_path:
                  type: string
                  description: URL of the api
                status:
                  type: string
                  description: Status of the permission.
              required:
                - code
                - module
                - request_type
                - api_path
            examples:
              example1:
                value:
                  code: create_project
                  module: project
                  request_type:
                    - POST
                  api_path: /scp/v1/project/create
                  status: ACTIVE
    parameters: []
  /scp/v1/permissions/update/{id}:
    post:
      summary: Update permissions by id
      tags:
        - Permissions
      description: |-
        You can use this API to update permission
         - The API Endpoint for updating permission is `/scp/v1/permissions/update` 
         - It is mandatory to provide values for parameters that are marked as `required` 
         - This is a mandatory parameter and cannot be empty or null.
         - This is an Admin API which will be used by admins.
      parameters:
        - name: X-auth-token
          in: header
          description: >-
            To use this API, you require an X-auth-token. This is available in
            the login API Response.
          required: true
        - name: id
          in: path
          description: Id of the permission to update.
          required: true
          schema:
            type: number
            example: 2
      requestBody:
        content:
          application/json:
            schema:
              $schema: http://json-schema.org/draft-04/schema#
              type: object
              properties:
                code:
                  type: string
                  description: Code of the permission
                module:
                  type: string
                  description: Module of the permission
                request_type:
                  type: array
                  items:
                    type: string
                  description: Request type of the API
                api_path:
                  type: string
                  description: URL of the api
                status:
                  type: string
                  description: Status of the permission
            examples:
              example1:
                value:
                  code: create_project
                  module: project
                  actions: WRITE
                  status: ACTIVE
      responses:
        '201':
          description: Created
          content:
            application.json:
              schema:
                $schema: http://json-schema.org/draft-04/schema#
                type: object
                properties:
                  responseCode:
                    type: string
                  message:
                    type: string
                  result:
                    type: object
                    properties:
                      Id:
                        type: number
                      status:
                        type: string
                      module:
                        type: string
                      request_type:
                        type: array
                        items:
                          type: string
              examples:
                example1:
                  value:
                    responseCode: OK
                    message: Permission updated successfully
                    result:
                      id: 18
                      code: create_project
                      status: ACTIVE
                      module: project
                      request_type:
                        - POST
                      api_path: /scp/v1/project/create

        '400':
          description: Bad Request. Permission not found
          content:
            application.json:
              schema:
                $ref: '#/components/schemas/permissions/updatePermission400Response'
  /scp/v1/permissions/getPermissions:
    get:
      summary: Get list of all permissions
      tags:
        - Permissions
      description: >-
        You can use this API to get the list of permissions 

         - The API Endpoint for getting a list of permissions is `/scp/v1/permissions/getPermissions` 
         - It is mandatory to provide values for parameters marked with `required` 
         - Mandatory parameter cannot be empty or null
         - This is an Admin API which will be used by admins.
      parameters:
        - name: X-auth-token
          in: header
          description: >-
            You require an X-auth-token to use this API. This token is available
            in the login API Response.
          required: true
          schema:
            type: string
        - in: query
          name: page
          description: Please add page number
          schema:
            type: number
          example: 1
        - in: query
          name: limit
          description: Number of records per page
          required: false
          schema:
            type: number
          example: 2
        - in: query
          name: search
          description: Please search for information such as 'code'.
          required: false
          schema:
            type: string
          example: project
      responses:
        '200':
          description: ok
          content:
            application.json:
              schema:
                $schema: http://json-schema.org/draft-04/schema#
                type: object
                properties:
                  responseCode:
                    type: string
                  message:
                    type: string
                  result:
                    type: object
                    properties:
                      count:
                        type: number
                      data:
                        type: array
                        items:
                          type: object
                          properties:
                            id:
                              type: number
                            code:
                              type: string
                            module:
                              type: string
                            request_type:
                              type: array
                            items:
                              type: string
                            api_path:
                              type: string
                            status:
                              type: string
              examples:
                example1:
                  value:
                    responseCode: OK
                    message: Permissions fetched successfully.
                    result:
                      data:
                        - id: 18
                          code: create_project
                          module: project
                          request_type:
                            - POST
                          status: ACTIVE
                          api_path: '/scp/v1/project/create'
                      count: 1
  /scp/v1/permissions/list:
    get:
      summary: Get list of permissions based on Role
      tags:
        - Permissions
      description: >-
        You can use this API to get the list of permissions 

         - The API Endpoint for getting a list of permissions is `/scp/v1/permissions/list` 
         - It is mandatory to provide values for parameters marked with `required` 
         - Mandatory parameter cannot be empty or null
         - This is an Admin API which will be used by admins.
      parameters:
        - name: X-auth-token
          in: header
          description: >-
            You require an X-auth-token to use this API. This token is available
            in the login API Response.
          required: true
          schema:
            type: string
        - in: query
          name: page
          description: Please add page number
          schema:
            type: number
          example: 1
        - in: query
          name: limit
          description: Number of records per page
          required: false
          schema:
            type: number
          example: 2
        - in: query
          name: search
          description: Please search for information such as 'code'.
          required: false
          schema:
            type: string
          example: project
      responses:
        '200':
          description: ok
          content:
            application.json:
              schema:
                $schema: http://json-schema.org/draft-04/schema#
                type: object
                properties:
                  responseCode:
                    type: string
                  message:
                    type: string
                  result:
                    type: array
                    items:
                      type: object
                      properties:
                        module:
                          type: string
                        request_type:
                          type: array
                          items:
                            type: string
              examples:
                example1:
                  value:
                    responseCode: OK
                    message: Permissions fetched successfully.
                    result:
                      - module: projects
                        request_type:
                          - POST
                          - GET
  /scp/v1/permissions/delete/{id}:
    delete:
      summary: Delete permission by id
      tags:
        - Permissions
      description: |-
        You can use this API to delete permission  
         - The API Endpoint for deleting permission is `/scp/v1/permissions/delete` 
         - It is mandatory to provide values for parameters that are marked as `required` 
         - This is a mandatory parameter and cannot be empty or null.
         - This is an Admin API which will be used by admins.
      parameters:
        - name: X-auth-token
          in: header
          description: >-
            To use this API, you require an X-auth-token. This is available in
            the login API Response.
          required: true
          schema:
            type: string
        - name: id
          in: path
          description: Id of the permission to delete.
          required: true
          schema:
            type: number
            example: 2
      responses:
        '202':
          description: Accepted
          content:
            application.json:
              schema:
                $schema: http://json-schema.org/draft-04/schema#
                type: object
                properties:
                  responseCode:
                    type: string
                  message:
                    type: string
                  result:
                    type: object
                    properties: {}
                  meta:
                    type: object
                    properties:
                      correlation:
                        type: string
              examples:
                example1:
                  value:
                    responseCode: OK
                    message: Permission deleted successfully
                    result: {}
                    meta:
                      correlation: a3f7cde4-83f2-4143-a5c4-7e3291085cb4
        '400':
          description: Bad Request. Permission not found.
          content:
            application.json:
              schema:
                $ref: '#/components/schemas/permissions/updatePermission400Response'

  /scp/v1/role-permission-mapping/create/{role_id}:
    post:
      summary: Creating new role permission mapping
      tags:
        - Role Permission Mapping
      description: |-
        This API is associated with Role Permissions
         - Endpoint for creating Role Permission mapping  `/scp/v1/role-permission-mapping/create` 
         - It is mandatory to provide values for parameters marked with `required` 
         - Mandatory parameter cannot be empty or null
         - This is an Admin API which will be used by admins.
      parameters:
        - name: X-auth-token
          in: header
          description: >-
            To make use of the API, you require X-auth-token. This is Available
            in login API Response.
          required: true
          schema:
            type: string
        - name: role_id
          in: path
          description: >-
            Pass the `role_id` to add permissions.
          required: true
          schema:
            type: number
          example: 2
      requestBody:
        content:
          application/json:
            schema:
              $schema: http://json-schema.org/draft-04/schema#
              type: object
              properties:
                permission_id:
                  type: number
                  description: id of the Permission
              required:
                - permission_id
            examples:
              example1:
                value:
                  permission_id: 1
      responses:
        '201':
          description: Created
          content:
            application.json:
              schema:
                $schema: http://json-schema.org/draft-04/schema#
                type: object
                properties:
                  responseCode:
                    type: string
                  message:
                    type: string
                  result:
                    type: object
                    properties:
                      role_title:
                        type: number
                      permissionId:
                        type: number
                      module:
                        type: string
                      request_type:
                        type: array
                        items:
                          type: string
              examples:
                example1:
                  value:
                    responseCode: OK
                    message: Permission added to the role
                    result:
                      role_title: CONTENT_CREATOR
                      permissionId: 1
                      module: project
                      request_type:
                        - POST

        '400':
          description: Bad request. Permission for this role already exists
          content:
            application.json:
              schema:
                $schema: http://json-schema.org/draft-04/schema#
                type: object
                properties:
                  responseCode:
                    type: string
                  error:
                    type: array
                    items:
                      type: string
                  meta:
                    type: object
                    properties:
                      correlation:
                        type: string
                  message:
                    type: string
              examples:
                example1:
                  value:
                    responseCode: CLIENT_ERROR
                    error: []
                    message: Permission for this role already exists

    parameters: []
  /scp/v1/role-permission-mapping/list:
    get:
      summary: Get list of role permissions
      tags:
        - Role Permission Mapping
      description: |-
        You can use this API to get a list of role permissions
         - The API Endpoint for getting a list of permissions is `/scp/v1/role-permission-mapping/list` 
         - It is mandatory to provide values for parameters marked with `required` 
         - Mandatory parameter cannot be empty or null
         - This is an Admin API which will be used by admins.
      parameters:
        - name: X-auth-token
          required: true
          in: header
          description: >-
            You require an X-auth-token to use this API. This token is available
            in the login API Response.
          schema:
            type: string
      responses:
        '200':
          description: ok
          content:
            application.json:
              schema:
                $schema: http://json-schema.org/draft-04/schema#
                type: object
                properties:
                  responseCode:
                    type: string
                  message:
                    type: string
                  result:
                    type: object
                    properties:
                      permissions:
                        type: array
                        items:
                          type: object
                          properties:
                            module:
                              type: string
                            request_type:
                              type: array
                              items:
                                type: string
                      count:
                        type: number

              examples:
                example1:
                  value:
                    responseCode: OK
                    message: Permissions list fetched successfully
                    result:
                      permissions:
                        - module: entity-type
                          request_type:
                            - POST,
                            - DELETE,
                            - GET,
                            - PUT,
                            - PATCH
                      count: 1
  /scp/v1/role-permission-mapping/delete/{role_id}:
    post:
      summary: Delete rolePermissionMapping by id
      tags:
        - Role Permission Mapping
      description: |-
        You can use this API to delete Role Permission mapping
         - The API Endpoint for deleting Role Permissions mapping is `/scp/v1/role-permission-mapping/delete` 
         - It is mandatory to provide values for parameters that are marked as `required` 
         - This is a mandatory parameter and cannot be empty or null.
         - This is an Admin API which will be used by admins.
      parameters:
        - name: X-auth-token
          in: header
          description: >-
            To use this API, you require an X-auth-token. This is available in
            the login API Response.
          required: true
          schema:
            type: string
        - name: role_id
          in: path
          description: >-
            Pass the `role_id` to add permissions.
          required: true
          schema:
            type: number
          example: 2
      requestBody:
        content:
          application/json:
            schema:
              $schema: http://json-schema.org/draft-04/schema#
              type: object
              properties:
                permission_id:
                  type: number
                  description: id of the permission
              required:
                - permission_id
            examples:
              example1:
                value:
                  permission_id: 1
      responses:
        '202':
          description: Accepted
          content:
            application.json:
              schema:
                $schema: http://json-schema.org/draft-04/schema#
                type: object
                properties:
                  responseCode:
                    type: string
                  message:
                    type: string
                  result:
                    type: object
                    properties: {}

              examples:
                example1:
                  value:
                    responseCode: OK
                    message: Permission delete from the role
                    result: {}

        '400':
          description: Bad Request. Permission for this role is empty.
          content:
            application.json:
              schema:
                $ref: '#/components/schemas/role-permission/createMapping400Response'

  /scp/v1/entity-types/create:
    post:
      summary: Create entity type
      tags:
        - Entity Types
      description: |-
        You can use this API to create a user entity type  
         - The API Endpoint for creating a user entity is `/scp/v1/entity-types/create` 
         - It is mandatory to provide values for parameters which are marked as `required` 
         - This is a mandatory parameter and cannot be empty or null.
         - This is an Admin API which will be used by admins.
      parameters:
        - name: X-auth-token
          in: header
          description: >-
            To use this API, you require an X-auth-token. This is available in
            the login API Response.
          required: true
          schema:
            type: string
      requestBody:
        content:
          application.json:
            schema:
              $schema: http://json-schema.org/draft-04/schema#
              type: object
              properties:
                value:
                  type: string
                  description: Unique identifier for the entity type.
                label:
                  type: string
                  description: Descriptive label for the entity type.
                type:
                  type: string
                  description: Type of the entity (e.g., SYSTEM, USER).
                allow_filtering:
                  type: boolean
                  description: Indicates whether filtering is allowed for this entity type.
                data_type:
                  type: string
                  description: Data type of the entity.
                has_entities:
                  type: boolean
                  description: Indicates whether the entity type has associated entities.
              required: []
            examples:
              example1:
                value:
                  value: ln
                  label: Languages
                  type: SYSTEM
                  allow_filtering: false
                  data_type: STRING
                  has_entities: true
      responses:
        '201':
          description: Created
          content:
            application.json:
              schema:
                $schema: http://json-schema.org/draft-04/schema#
                type: object
                properties:
                  responseCode:
                    type: string
                  message:
                    type: string
                  result:
                    type: object
                    properties:
                      id:
                        type: number
                      value:
                        type: string
                      label:
                        type: string
                      status:
                        type: string
                      allow_filtering:
                        type: boolean
                      data_type:
                        type: string
                      created_by:
                        type: number
                      updated_by:
                        type: number
                      updated_at:
                        type: string
                      created_at:
                        type: string
                      deleted_at:
                        type: 'null'
                      has_entities:
                        type: boolean
                  field_0:
                    type: string

              examples:
                example1:
                  value:
                    responseCode: OK
                    message: Entity type created successfully
                    result:
                      id: 1
                      value: ln
                      label: Languages
                      status: ACTIVE
                      allow_filtering: false
                      data_type: STRING
                      has_entities: true
                      created_by: 1
                      updated_by: 1
                      updated_at: '2023-09-22T12:40:19.817Z'
                      created_at: '2023-09-22T12:40:19.817Z'

        '400':
          description: Bad Request. Entity-Type already exists.
          content:
            application.json:
              schema:
                $ref: '#/components/schemas/entity-type/createUserEntity400Response'
  /scp/v1/entity-types/update/{id}:
    post:
      summary: Update entity type
      tags:
        - Entity Types
      description: |-
        You can use this API to update an entity type
         - The API Endpoint for updating an entity type is `/scp/v1/entity-types/update` 
         - It is mandatory to provide values for parameters that are marked as `required` 
         - This is a mandatory parameter and cannot be empty or null.
         - This is an Admin API which will be used by admins.
      parameters:
        - name: X-auth-token
          in: header
          description: >-
            To use this API, you require an X-auth-token. This is available in
            the login API Response.
          required: true
          schema:
            type: string
        - name: id
          in: path
          description: Please append a valid entity type ID to the request URL.
          required: true
          schema:
            type: number
          example: 2
      requestBody:
        content:
          application/json:
            schema:
              $schema: http://json-schema.org/draft-04/schema#
              type: object
              properties:
                value:
                  type: string
                  description: Unique identifier for the entity type.
                label:
                  type: string
                  description: Descriptive label for the entity type.
                type:
                  type: string
                  description: Type of the entity (e.g., SYSTEM, USER).
                allow_filtering:
                  type: boolean
                  description: Indicates whether filtering is allowed for this entity type.
                data_type:
                  type: string
                  description: Data type of the entity.
                has_entities:
                  type: boolean
                  description: Indicates whether the entity type has associated entities.
            examples:
              example1:
                value:
                  value: ln
                  label: Languages
                  status: ACTIVE
                  type: SYSTEM
                  allow_filtering: false
                  data_type: string
      responses:
        '201':
          description: Created
          content:
            application.json:
              schema:
                $schema: http://json-schema.org/draft-04/schema#
                type: object
                properties:
                  responseCode:
                    type: string
                  message:
                    type: string
                  result:
                    type: object
                    properties:
                      id:
                        type: number
                      value:
                        type: string
                      label:
                        type: string
                      status:
                        type: string
                      created_by:
                        type: 'null'
                      updated_by:
                        type: number
                      allow_filtering:
                        type: boolean
                      data_type:
                        type: string
                      organization_id:
                        type: number
                      has_entities:
                        type: boolean
                      created_at:
                        type: string
                      updated_at:
                        type: string
                      deleted_at:
                        type: 'null'

              examples:
                example1:
                  value:
                    responseCode: OK
                    message: Entity type updated successfully
                    result:
                      id: 1
                      value: ln
                      label: Languages
                      status: ACTIVE
                      created_by: 5
                      updated_by: 5
                      allow_filtering: false
                      data_type: string
                      organization_id: 1
                      has_entities: true
                      created_at: '2023-09-06T12:01:09.025Z'
                      updated_at: '2023-09-22T12:47:42.510Z'
                      deleted_at: null

        '400':
          description: Bad Request. Entity type not found
          content:
            application.json:
              schema:
                $ref: '#/components/schemas/entity-type/updateUserEntity400Response'
  /scp/v1/entity-types/read:
    post:
      summary: Read entity type
      tags:
        - Entity Types
      description: |-
        You can use this API to retrieve a list of entity types. 
         - The API Endpoint for getting the list of entity types is `/scp/v1/entity-types/read` 
         - It is mandatory to provide values for parameters which are marked as `required` 
         - This is a mandatory parameter and cannot be empty or null.
         - This is an Admin API which will be used by admins.
      parameters:
        - name: X-auth-token
          in: header
          description: >-
            To use this API, you require an X-auth-token. This is available in
            the login API Response.
          required: true
          schema:
            type: string
      requestBody:
        content:
          application/json:
            schema:
              $schema: http://json-schema.org/draft-04/schema#
              type: object
              properties:
                value:
                  type: array
                  description: Entity type value
                  items:
                    type: string
                read_user_entity:
                  type: boolean
                  description: Use this param to get all entities, including user created entities.
            examples:
              example1:
                value:
                  value:
                    - ln
                  read_user_entity: false
      responses:
        '200':
          description: ok
          content:
            application.json:
              schema:
                $schema: http://json-schema.org/draft-04/schema#
                type: object
                properties:
                  responseCode:
                    type: string
                  message:
                    type: string
                  result:
                    type: array
                    items:
                      type: object
                      properties:
                        id:
                          type: number
                        value:
                          type: string
                        label:
                          type: string
                        status:
                          type: string
                        allow_filtering:
                          type: boolean
                        data_type:
                          type: string
                        created_at:
                          type: string
                        updated_at:
                          type: string
                        entities:
                          type: array
                          items:
                            type: object
                            properties:
                              id:
                                type: number
                              entity_type_id:
                                type: number
                              value:
                                type: string
                              label:
                                type: string
                              status:
                                type: string
                              type:
                                type: string
                              created_at:
                                type: string
                              updated_at:
                                type: string
                        has_entities:
                          type: boolean
              examples:
                example1:
                  value:
                    responseCode: OK
                    message: Entity type fetched successfully
                    result:
                      - id: 4
                        value: ln
                        label: Languages
                        status: ACTIVE
                        allow_filtering: false
                        data_type: STRING
                        has_entities: true
                        organization_id: 1
                        created_at: '2023-09-21T10:16:19.270Z'
                        updated_at: '2023-09-21T10:16:19.270Z'
                        entities:
                          - id: 13
                            entity_type_id: 4
                            value: ml
                            label: Malayalam
                            status: ACTIVE
                            type: SYSTEM
                            created_by: 1
                            updated_by: 1
                            created_at: '2023-09-21T10:16:33.583Z'
                            updated_at: '2023-09-21T10:16:33.583Z'
        '400':
          description: Bad Request. Entity-Type not found
          content:
            application.json:
              schema:
                $ref: '#/components/schemas/entity/updateUserEntity400Response'
  /scp/v1/entity-types/delete/{id}:
    delete:
      summary: Delete entity type
      tags:
        - Entity Types
      description: |-
        You can use this API to delete a user entity type 
         - The API Endpoint for deleting a user entity type is `/scp/v1/entity-types/delete` 
         - It is mandatory to provide values for parameters that are marked as `required` 
         - This is a mandatory parameter and cannot be empty or null.
         - This is an Admin API which will be used by admins.
      parameters:
        - name: X-auth-token
          in: header
          description: >-
            To use this API, you require an X-auth-token. This is available in
            the login API Response.
          required: true
          schema:
            type: string
        - name: id
          in: path
          description: Please append a valid entity type ID to the request URL.
          required: true
          schema:
            type: number
          example: 2
      responses:
        '202':
          description: Accepted
          content:
            application.json:
              schema:
                $schema: http://json-schema.org/draft-04/schema#
                type: object
                properties:
                  responseCode:
                    type: string
                  message:
                    type: string
                  result:
                    type: array
                    items:
                      type: string
              examples:
                example1:
                  value:
                    responseCode: OK
                    message: Entity type deleted successfully
                    result: []

        '400':
          description: Bad Request. Entity-Type not found
          content:
            application.json:
              schema:
                $ref: '#/components/schemas/entity-type/updateUserEntity400Response'

  /scp/v1/entity/create:
    post:
      summary: Create Entity
      tags:
        - Entity
      description: |-
        You can use this API to create a user entity  
         - The API Endpoint for creating a user entity is `/scp/v1/entity/create` 
         - It is mandatory to provide values for parameters which are marked as `required` 
         - This is a mandatory parameter and cannot be empty or null.
         - This is an Admin API which will be used by admins.
      parameters:
        - name: X-auth-token
          in: header
          description: >-
            To use this API, you require an X-auth-token. This is available in
            the login API Response.
          required: true
          schema:
            type: string
      requestBody:
        content:
          application.json:
            schema:
              $schema: http://json-schema.org/draft-04/schema#
              type: object
              properties:
                value:
                  type: string
                  description: Unique identifier for the entity.
                label:
                  type: string
                  description: Descriptive label for the entity type.
                entity_type_id:
                  type: number
                  description: Id of the entity type.
            examples:
              example1:
                value:
                  value: en
                  label: English
                  entity_type_id: 4
      responses:
        '201':
          description: Created
          content:
            application.json:
              schema:
                $schema: http://json-schema.org/draft-04/schema#
                type: object
                properties:
                  responseCode:
                    type: string
                  message:
                    type: string
                  result:
                    type: object
                    properties:
                      id:
                        type: number
                      value:
                        type: string
                      label:
                        type: string
                      status:
                        type: string
                      type:
                        type: string
                      entity_type_id:
                        type: number
                      created_by:
                        type: number
                      updated_by:
                        type: number
                      updated_at:
                        type: string
                      created_at:
                        type: string
                      deleted_at:
                        type: string
                  meta:
                    type: object
                    properties:
                      formsVersion:
                        type: array
                        items:
                          type: object
                          properties:
                            id:
                              type: number
                            type:
                              type: string
                            version:
                              type: number

              examples:
                example1:
                  value:
                    responseCode: OK
                    message: Entity created successfully
                    result:
                      id: 1
                      value: en
                      label: English
                      status: ACTIVE
                      type: SYSTEM
                      entity_type_id: 1
                      created_by: 0
                      updated_by: 0
                      updated_at: '2023-07-21T21:46:41.392Z'
                      created_at: '2023-07-21T21:46:41.392Z'
                      deleted_at: 'null'
                    meta:
                      formsVersion:
                        - id: 3
                          type: projectCreation
                          version: 3

        '400':
          description: Bad Request. User Entity already exists.
          content:
            application.json:
              schema:
                $ref: '#/components/schemas/entity/createEntity400Response'
  /scp/v1/entity/update/{id}:
    patch:
      summary: Update Entity
      tags:
        - Entity
      description: |-
        Use this API to update a entity.   
         - The API Endpoint to update a user entity is `/scp/v1/entity/update` 
         - It is mandatory to provide values for parameters which are marked as `required` 
         - This is a mandatory parameter and cannot be empty or null.
         - This is an Admin API which will be used by admins.
      parameters:
        - name: X-auth-token
          in: header
          description: >-
            To use this API, you require an X-auth-token, which is available in
            the login API response.
          required: true
          schema:
            type: string
        - in: path
          name: 'id'
          description: Please append a valid user entity ID to the Request URL.
          schema:
            type: number
          required: true
          example: 1
      requestBody:
        content:
          application.json:
            schema:
              $schema: http://json-schema.org/draft-04/schema#
              type: object
              properties:
                value:
                  type: string
                  description: Unique identifier for the entity.
                label:
                  type: string
                  description: Descriptive label for the entity type.
                entity_type_id:
                  type: number
                  description: Id of the entity type.
            examples:
              example1:
                value:
                  value: english
                  label: English
                  status: ACTIVE
                  entity_type_id: 1
      responses:
        '202':
          description: Accepted
          content:
            application.json:
              schema:
                $schema: http://json-schema.org/draft-04/schema#
                type: object
                properties:
                  responseCode:
                    type: string
                  message:
                    type: string
                  result:
                    type: object
                    properties:
                      id:
                        type: number
                      value:
                        type: string
                      label:
                        type: string
                      status:
                        type: string
                      type:
                        type: string
                      entity_type_id:
                        type: number
                      created_by:
                        type: number
                      updated_by:
                        type: number
                      updated_at:
                        type: string
                      created_at:
                        type: string
                      deleted_at:
                        type: 'null'
                  meta:
                    type: object
                    properties:
                      formsVersion:
                        type: array
                        items:
                          type: string

              examples:
                example1:
                  value:
                    responseCode: OK
                    message: Entity updated successfully
                    result:
                      id: 1
                      value: en
                      label: English
                      status: ACTIVE
                      type: SYSTEM
                      entity_type_id: 1
                      created_by: 0
                      updated_by: 0
                      updated_at: '2023-07-21T21:46:41.392Z'
                      created_at: '2023-07-21T21:46:41.392Z'
                      deleted_at: null
                    meta:
                      formsVersion: []

        '400':
          description: Bad Request. User Entity Not Found
          content:
            application.json:
              schema:
                $ref: '#/components/schemas/entity/updateUserEntity400Response'
  /scp/v1/entity/read/{id}:
    get:
      summary: Get entity details
      tags:
        - Entity
      description: |-
        Use this API to read the details of a user entity.   
         - The API Endpoint for reading the details of the user entity is `/scp/v1/entity/read` 
         - It is mandatory to provide values for parameters which are marked as `required` 
         - This is a mandatory parameter and cannot be empty or null.
         - This is an Admin API which will be used by admins.
      parameters:
        - name: X-auth-token
          in: header
          description: >-
            To use this API, you require an X-auth-token, which is available in
            the login API Response.
          required: true
          schema:
            type: string
        - in: path
          name: id
          description: Please append a valid entity ID.
          schema:
            type: string
          example: 1
      responses:
        '200':
          description: ok
          content:
            application.json:
              schema:
                $schema: http://json-schema.org/draft-04/schema#
                type: object
                properties:
                  responseCode:
                    type: string
                  message:
                    type: string
                  result:
                    type: object
                    properties:
                      id:
                        type: number
                      entity_type_id:
                        type: number
                      value:
                        type: string
                      label:
                        type: string
                      status:
                        type: string
                      type:
                        type: string
                      created_by:
                        type: number
                      updated_by:
                        type: number
                      created_at:
                        type: string
                      updated_at:
                        type: string
                      deleted_at:
                        type: 'null'
                  meta:
                    type: object
                    properties:
                      formsVersion:
                        type: array
                        items:
                          type: string

              examples:
                example1:
                  value:
                    responseCode: OK
                    message: Entity fetched successfully
                    result:
                      - id: 1
                        entity_type_id: 1
                        value: english
                        label: English
                        status: ACTIVE
                        type: SYSTEM
                        created_by: 0
                        updated_by: 1
                        created_at: '2023-07-21T21:46:41.392Z'
                        updated_at: '2023-07-21T21:47:50.202Z'
                        deleted_at: null
                    meta:
                      formsVersion: []
    parameters: []
  /scp/v1/entity/delete/{id}:
    delete:
      summary: Delete entity
      tags:
        - Entity
      description: |-
        You can use this API to delete a user entity.   
         - The API Endpoint for deleting a user entity is `/scp/v1/entity/delete` 
         - It is mandatory to provide values for parameters which are marked as `required` 
         - This is a mandatory parameter and cannot be empty or null
         - This is an Admin API which will be used by admins.
      parameters:
        - name: X-auth-token
          in: header
          description: >-
            To use this API, you require an X-auth-token. This token is
            available in the login API Response.
          required: true
          schema:
            type: string
        - in: path
          name: 'id'
          required: true
          description: Please append a valid user entity ID to the Request URL.
          schema:
            type: integer
          example: 2
      responses:
        '202':
          description: Accepted
          content:
            application.json:
              schema:
                $schema: http://json-schema.org/draft-04/schema#
                type: object
                properties:
                  responseCode:
                    type: string
                  message:
                    type: string
                  result:
                    type: array
                    items:
                      type: string
                  meta:
                    type: object
                    properties:
                      formsVersion:
                        type: array
                        items:
                          type: string
                      correlation:
                        type: string
              examples:
                example1:
                  value:
                    responseCode: OK
                    message: Entity deleted successfully
                    result: []
                    meta:
                      formsVersion: []
                      correlation: 2f8b1d3d-0a25-4dda-ae5f-8d8bb9dd9282
        '400':
          description: Bad Request. User Entity has already been deleted.
          content:
            application.json:
              schema:
                $ref: '#/components/schemas/entity/updateUserEntity400Response'

  /scp/v1/cloud-services/getSignedUrl:
    post:
      summary: Cloud services get signed url
      tags:
        - Cloud Services
      description: |-
        This API is associated with the cloud services for getting signed URL  
         - Then The API Endpoint forcloud services `/scp/v1/cloud-services/file/getSignedUrl` 
         - It is mandatory to provide values for parameters marked with `required` 
         - Mandatory parameter cannot be empty or null
      parameters:
        - name: X-auth-token
          in: header
          description: >-
            You require an X-auth-token to use this API. This token is available
            in the login API Response.
          required: true
          schema:
            type: string
      requestBody:
        description: ''
        content:
          application/json:
            schema:
              $schema: http://json-schema.org/draft-04/schema#
              type: object
              properties:
                request:
                  description: |
                    Add Resource id inside request, which can be a project id, observation id, etc.
                    Additionally, append the valid file names in the files.
                  type: object

                ref:
                  type: string
                  description: Only add ref as certificate if uploading the certificate templates
              required:
                - request
                - ref
            examples:
              example1:
                value:
                  request:
                    1:
                      files:
                        - certificsteBase.png
                  ref: certificate
      responses:
        '200':
          description: ok
          content:
            application.json:
              schema:
                $schema: http://json-schema.org/draft-04/schema#
                type: object
                properties:
                  responseCode:
                    type: string
                  message:
                    type: string
                  result:
                    type: object

              examples:
                example1:
                  value:
                    responseCode: OK
                    message: Signed URL Generated Successfully.
                    result:
                      '5f72f9998925ec7c60f79a91':
                        files:
                          - file: 'survey/5f72f9998925ec7c60f79a91/54dc2814-e815-4ed9-8a58-6464785a1f2c/5334964f-f531-45a9-aa05-06a4d2beb352/uploadFile.jpg'
                            url: 'https://sunbirdstagingpublic.blob.core.windows.net/samiksha/survey/5f72f9998925ec7c60f79a91/54dc2814-e815-4ed9-8a58-6464785a1f2c/5334964f-f531-45a9-aa05-06a4d2beb352/uploadFile.jpg?sv=2023-01-03&st=2024-05-08T03%3A02%3A44Z&se=2024-05-10T15%3A02%3A44Z&sr=b&sp=w&sig=PBRkJWgXdAPgx4RHSZ6aUevzWo1x2XMMQKBoNHQvBkk%3D'
                            payload:
                              sourcePath: 'survey/5f72f9998925ec7c60f79a91/54dc2814-e815-4ed9-8a58-6464785a1f2c/5334964f-f531-45a9-aa05-06a4d2beb352/uploadFile.jpg'
                            cloudStorage: 'AZURE'
                          - file: 'survey/5f72f9998925ec7c60f79a91/54dc2814-e815-4ed9-8a58-6464785a1f2c/5334964f-f531-45a9-aa05-06a4d2beb352/response.png'
                            url: 'https://sunbirdstagingpublic.blob.core.windows.net/samiksha/survey/5f72f9998925ec7c60f79a91/54dc2814-e815-4ed9-8a58-6464785a1f2c/5334964f-f531-45a9-aa05-06a4d2beb352/response.png?sv=2023-01-03&st=2024-05-08T03%3A02%3A44Z&se=2024-05-10T15%3A02%3A44Z&sr=b&sp=w&sig=4fERc3ERoruUiA1YXquTWRnOnP9DzaVxn4uFjqBmSF8%3D'
                            payload:
                              sourcePath: 'survey/5f72f9998925ec7c60f79a91/54dc2814-e815-4ed9-8a58-6464785a1f2c/5334964f-f531-45a9-aa05-06a4d2beb352/response.png'
                            cloudStorage: 'AZURE'
  /scp/v1/cloud-services/getDownloadableUrl?filePath={filePath}:
    get:
      summary: Cloud services get download url
      tags:
        - Cloud Services
      description: >-
        This API is associated with the cloud services for getting downloadable
        URL  
         - Then The API Endpoint forcloud services `/scp/v1/cloud-services/file/getDownloadableUrl` 
         - It is mandatory to provide values for parameters marked with `required` 
         - Mandatory parameter cannot be empty or null
      parameters:
        - name: X-auth-token
          in: header
          description: >-
            You require an X-auth-token to use this API. This token is available
            in the login API Response.
          required: true
          schema:
            type: string
        - in: path
          name: filePath
          required: true
          description: Please append a valid file path to url which has to be downloaded
          schema:
            type: string
          example: users/62832531a05cbd57b273aebb-1654149589875-image.jpg
      responses:
        '200':
          description: ok
          content:
            application.json:
              schema:
                $ref: >-
                  #/components/schemas/cloud-services/cloudServicesDownloadResponse200

  /scp/v1/form/create:
    post:
      operationId: formCreate
      summary: Create Form
      tags:
        - Form
      description: |-
        You can use this API to create a form  
         - The API Endpoint for creating a form is `/scp/v1/form/create` 
         - It is mandatory to provide values for parameters which are marked as `required` 
         - This is a mandatory parameter and cannot be empty or null.
      parameters:
        - name: X-auth-token
          in: header
          description: >-
            To use this API, you require an X-auth-token. This token is
            available in the login API Response.
          required: true
          schema:
            type: string
      requestBody:
        content:
          application.json:
            schema:
              $schema: http://json-schema.org/draft-04/schema#
              type: object
              properties:
                type:
                  type: string
                  description: The type of the form.
                sub_type:
                  type: string
                  description: The sub-type or category of the form.
                data:
                  description: The main data structure for the form.
                  type: object
                  properties:
                    template_name:
                      type: string
                    fields:
                      type: object
                      properties:
                        controls:
                          type: array
                          items:
                            type: object
                            properties:
                              name:
                                type: string
                              label:
                                type: string
                              value:
                                type: string
                              class:
                                type: string
                              type:
                                type: string
                              position:
                                type: string
                              validators:
                                type: object
                                properties:
                                  required:
                                    type: boolean
                                  min_length:
                                    type: number
                              disabled:
                                type: boolean
                              show_select_all:
                                type: boolean
                            required:
                              - name
                              - label
                              - value
                              - class
                              - type
                              - position
                              - validators
                              - disabled
                              - show_select_all
            examples:
              example1:
                value:
                  type: project
                  sub_type: createProject
                  data:
                    template_name: defaultTemplate
                    fields:
                      controls:
                        - name: title
                          label: title
                          value: ''
                          class: ion-margin
                          type: text
                          position: floating
                          validators:
                            required: true
                            min_length: 5
                        - name: categories
                          label: Select categories
                          value: ''
                          class: ion-margin
                          type: chip
                          position: ''
                          disabled: false
                          show_select_all: true
                          validators:
                            required: true

      responses:
        '201':
          description: Created
          content:
            application.json:
              schema:
                $schema: http://json-schema.org/draft-04/schema#
                type: object
                properties:
                  responseCode:
                    type: string
                  message:
                    type: string
                  result:
                    type: object
                    properties:
                      id:
                        type: number
                      type:
                        type: string
                      sub_type:
                        type: string
                      data:
                        type: object
                        properties:
                          template_name:
                            type: string
                          fields:
                            type: object
                            properties:
                              controls:
                                type: array
                                items:
                                  type: object
                                  properties:
                                    name:
                                      type: string
                                    label:
                                      type: string
                                    value:
                                      type: string
                                    class:
                                      type: string
                                    type:
                                      type: string
                                    position:
                                      type: string
                                    validators:
                                      type: object
                                      properties:
                                        required:
                                          type: boolean
                                        min_length:
                                          type: number
                                    disabled:
                                      type: boolean
                                    show_select_all:
                                      type: boolean
                                  required:
                                    - name
                                    - label
                                    - value
                                    - class
                                    - type
                                    - position
                                    - validators
                                    - disabled
                                    - show_select_all
                      updated_at:
                        type: string
                      created_at:
                        type: string
                      deleted_at:
                        type: 'null'
                      organization_id:
                        type: number
                  meta:
                    type: object
                    properties:
                      formsVersion:
                        type: array
                        items:
                          type: object
                          properties:
                            id:
                              type: number
                            type:
                              type: string

              examples:
                example1:
                  value:
                    responseCode: OK
                    message: Form created successfully
                    result:
                      id: 16
                      type: project
                      sub_type: createProject
                      data:
                        template_name: defaultTemplate
                        fields:
                          controls:
                            - name: title
                              label: title
                              value: ''
                              class: ion-margin
                              type: text
                              position: floating
                              validators:
                                required: true
                                min_length: 5
                            - name: categories
                              label: Select categories
                              value: ''
                              class: ion-margin
                              type: chip
                              position: ''
                              disabled: false
                              show_select_all: true
                              validators:
                                required: true

                      updated_at: '2023-07-18T20:48:10.492Z'
                      created_at: '2023-07-18T20:48:10.492Z'
                      deleted_at: null
                      organization_id: 1
                    meta:
                      formsVersion:
                        - id: 16
                          type: session

        '400':
          description: Bad Request. Form already exists
          content:
            application.json:
              schema:
                $ref: '#/components/schemas/form/createForm400Response'
  /scp/v1/form/update/{formId}:
    patch:
      operationId: formUpdate
      summary: Update form
      tags:
        - Form
      description: |-
        You can use this API to update a form.  
         - The API Endpoint for updating a form is `/scp/v1/form/update/{formId}` 
         - It is mandatory to provide values for parameters which are marked as `required` 
         - This is a mandatory parameter and cannot be empty or null.
      parameters:
        - name: X-auth-token
          in: header
          description: >-
            To use this API, you require an X-auth-token. This token is
            available in the login API Response.
          required: true
          schema:
            type: string
        - in: path
          name: formId
          description: Please append a valid form Id to the Request URL.
          schema:
            type: number
          required: true
      requestBody:
        content:
          application.json:
            schema:
              $schema: http://json-schema.org/draft-04/schema#
              type: object
              properties:
                type:
                  type: string
                  description: The type of the form.
                sub_type:
                  type: string
                  description: The sub-type or category of the form.
                data:
                  description: The main data structure for the form.
                  properties:
                    template_name:
                      type: string
                    fields:
                      type: object
                      properties:
                        controls:
                          type: array
                          items:
                            type: object
                            properties:
                              name:
                                type: string
                              label:
                                type: string
                              value:
                                type: string
                              class:
                                type: string
                              type:
                                type: string
                              position:
                                type: string
                              validators:
                                type: object
                                properties:
                                  required:
                                    type: boolean
                                  min_length:
                                    type: number
                              disabled:
                                type: boolean
                              show_select_all:
                                type: boolean
                            required:
                              - name
                              - label
                              - value
                              - class
                              - type
                              - position
                              - validators
                              - disabled
                              - show_select_all
            examples:
              example1:
                value:
                  type: project
                  sub_type: createProject
                  data:
                    template_name: Test
                    fields:
                      controls:
                        - name: title
                          label: title
                          value: ''
                          class: ion-margin
                          type: text
                          position: floating
                          validators:
                            required: true
                            min_length: 5
                        - name: categories
                          label: Select categories
                          value: ''
                          class: ion-margin
                          type: chip
                          position: ''
                          disabled: false
                          show_select_all: true
                          validators:
                            required: true

      responses:
        '200':
          description: ok
          content:
            application.json:
              schema:
                $schema: http://json-schema.org/draft-04/schema#
                type: object
                properties:
                  responseCode:
                    type: string
                  message:
                    type: string
                  result:
                    type: array
                    items:
                      type: string
                  meta:
                    type: object
                    properties:
                      formsVersion:
                        type: array
                        items:
                          type: object
                          properties:
                            id:
                              type: number
                            type:
                              type: string

              examples:
                example1:
                  value:
                    responseCode: OK
                    message: Form updated successfully
                    result: []
                    meta:
                      formsVersion:
                        - id: 16
                          type: project

        '400':
          description: Bad Request. Form not found
          content:
            application.json:
              schema:
                $ref: '#/components/schemas/form/updateForm400Response'
  /scp/v1/form/read/{formId}:
    post:
      operationId: formRead
      summary: Get form data
      tags:
        - Form
      description: |-
        You can use this API to read data from a form.  
         - The API Endpoint to read form data is `/scp/v1/form/read/{formID}` 
         - It is mandatory to provide values for parameters which are marked as `required` 
         - This is a mandatory parameter and cannot be empty or null.
      parameters:
        - name: X-auth-token
          in: header
          description: >-
            To use this API, you require an X-auth-token. This token is
            available in the login API Response.
          required: true
          schema:
            type: string
        - in: path
          name: formId
          description: Please append a valid form Id to the Request URL.
          schema:
            type: number
          required: false
      requestBody:
        content:
          application.json:
            schema:
              $schema: http://json-schema.org/draft-04/schema#
              type: object
              properties:
                type:
                  type: string
                  description: The type of the form.
                sub_type:
                  type: string
                  description: The sub-type or category of the form.
            examples:
              example1:
                value:
                  type: project
                  sub_type: createProject
      responses:
        '200':
          description: ok
          content:
            application.json:
              schema:
                $schema: http://json-schema.org/draft-04/schema#
                type: object
                properties:
                  responseCode:
                    type: string
                  message:
                    type: string
                  result:
                    type: object
                    properties:
                      id:
                        type: number
                      type:
                        type: string
                      sub_type:
                        type: string
                      data:
                        type: object
                        properties:
                          template_name:
                            type: string
                          fields:
                            type: object
                            properties:
                              controls:
                                type: array
                                items:
                                  type: object
                                  properties:
                                    name:
                                      type: string
                                    label:
                                      type: string
                                    value:
                                      type: string
                                    class:
                                      type: string
                                    type:
                                      type: string
                                    position:
                                      type: string
                                    validators:
                                      type: object
                                      properties:
                                        required:
                                          type: boolean
                                        min_length:
                                          type: number
                                    disabled:
                                      type: boolean
                                    show_select_all:
                                      type: boolean
                                  required:
                                    - name
                                    - label
                                    - value
                                    - class
                                    - type
                                    - position
                                    - validators
                                    - disabled
                                    - show_select_all
                      updated_at:
                        type: string
                      created_at:
                        type: string
                      deleted_at:
                        type: 'null'
                      organization_id:
                        type: number
                  meta:
                    type: object
                    properties:
                      formsVersion:
                        type: array
                        items:
                          type: object
                          properties:
                            id:
                              type: number
                            type:
                              type: string
                      correlation:
                        type: string
                      meeting_platform:
                        type: string
              examples:
                example1:
                  value:
                    responseCode: OK
                    message: Form fetched successfully
                    result:
                      id: 16
                      type: project
                      sub_type: createProject
                      data:
                        template_name: defaultTemplate
                        fields:
                          controls:
                            - name: title
                              label: title
                              value: ''
                              class: ion-margin
                              type: text
                              position: floating
                              validators:
                                required: true
                                min_length: 5
                            - name: categories
                              label: Select categories
                              value: ''
                              class: ion-margin
                              type: chip
                              position: ''
                              disabled: false
                              show_select_all: true
                              validators:
                                required: true
                      updated_at: '2023-07-18T20:48:10.492Z'
                      created_at: '2023-07-18T20:48:10.492Z'
                      deleted_at: null
                      organization_id: 1
                    meta:
                      formsVersion:
                        - id: 16
                          type: project

        '400':
          description: Bad Request.Form not found
          content:
            application.json:
              schema:
                $ref: '#/components/schemas/form/updateForm400Response'

  /scp/v1/projects/update/{projectId}:
    post:
      summary: Create or Update Project
      tags:
        - Projects
      description: |-
        You can use this API to update a project 
         - The API Endpoint for update a project is `/scp/v1/projects/update/{id}` 
         - It is mandatory to provide values for parameters which are marked as `required` 
         - This is a mandatory parameter and cannot be empty or null.
      parameters:
        - name: X-auth-token
          in: header
          description: >-
            To use this API, you require an X-auth-token. This is available in
            the login API Response.
          required: true
          schema:
            type: string
        - in: path
          name: id
          description: For creating the project, id is not required. For update please append a valid project Id to the Request URL.
          schema:
            type: number
          required: false
          example: 1
      requestBody:
        content:
          application/json:
            schema:
              $schema: http://json-schema.org/draft-04/schema#
              type: object
              properties:
                title:
                  type: string
                  description: The title of the project
                categories:
                  description: Categories associated with the project
                  type: object
                  properties:
                    label:
                      type: string
                    value:
                      type: string
                recommended_duration:
                  description: Object containing information about the recommended duration.
                  type: object
                  properties:
                    type:
                      type: string
                      description: Type of recommended duration (e.g., "days", "hours").
                    number:
                      description: The numeric value representing the recommended duration.
                      type: number
                keywords:
                  type: array
                  items:
                    type: string
                  description: The keywords associated with the project.
                recommended_for:
                  description: List of recommended designations for the project.
                  type: object
                  properties:
                    label:
                      type: string
                    value:
                      type: string
                languages:
                  description: List of languages associated with the project.
                  type: object
                  properties:
                    label:
                      type: string
                    value:
                      type: string
                learning_resources:
                  description: List of learning resources related to the project.
                  type: array
                  items:
                    type: object
                    properties:
                      name:
                        description: The name of the learning resource.
                        type: string
                      url:
                        description: The URL of the learning resource.
                        type: string
                solution_details:
                  type: object
                  description: Details about the observation solution.
                licence:
                  description: The license associated with the project.
                  type: object
                  properties:
                    label:
                      type: string
                    value:
                      type: string
                task:
                  type: array
                  items:
                    type: object
                    properties:
                      id:
                        type: string
                        description: The ID of the task.
                      name:
                        type: string
                        description: The name of the task.
                      type:
                        type: string
                        description: The type of the task. content/observation
                      children:
                        description: List of child tasks.
                        type: array
                        items:
                          type: object
                          properties:
                            id:
                              type: string
                      is_mandatory:
                        description: Indicates if the task is mandatory.
                        type: boolean
                      allow_evidences:
                        description: Indicates if evidence submission is allowed for the task.
                        type: boolean
                      learning_resources:
                        description: Evidence list
                        type: array
                        items:
                          type: object
                      evidence_details:
                        description: Details about evidence
                        type: object
                        properties:
                          file_types:
                            description: List of allowed file types for evidence submission.
                            type: array
                            items:
                              type: string
                          min_no_of_evidences:
                            description: The minimum number of evidences required.
                            type: string
                      sequence_no:
                        description: The sequence number of the task.
                        type: number
                certificate:
                  description: Details about the project certificate.
                  type: object
                  properties:
                    base_template_id:
                      type: number
                      description: The ID of the base certificate template.
                    base_template_url:
                      type: string
                      description: The url of the base certificate template.
                    issuer:
                      type: string
                      description: The issuer of the certificate.
                    logos:
                      type: array
                      items:
                        type: string
                    signatures:
                      type: array
                      items:
                        type: string
                    criteria:
                      description: Criteria for issuing the certificate.
                      type: object
                      properties:
                        expressions:
                          type: string
                        conditions:
                          type: object
                          properties:
                            C1:
                              type: object
                              properties:
                                validation_text:
                                  type: string
                                expression:
                                  type: string
                                conditions:
                                  type: object
                                  properties:
                                    C1:
                                      type: object
                                      properties:
                                        scope:
                                          type: string
                                        key:
                                          type: string
                                        function:
                                          type: string
                                        filter:
                                          type: object
                                          properties:
                                            key:
                                              type: string
                                            value:
                                              type: string
                                            operator:
                                              type: string
                                            value1:
                                              type: string

            examples:
              project creation:
                value:
                  title: Sample Project
              project with child tasks:
                value:
                  title: Sample Project
                  categories:
                    - label: Community
                      value: community
                  recommented_duration:
                    - type: week
                      number: 5
                  keywords: ['test']
                  recommeneded_for:
                    - label: HM
                      value: hm
                  languages:
                    - label: English
                      value: en
                  learning_resources:
                    - name: sample doc
                      url: 'http://test.com'
                  licence:
                    - label: CC BY 4.0
                      value: cc_by_4.0
                  tasks:
                    - id: 7a8b13fb-c9e1-4296-8abd-8b64b357a128
                      name: 'task without children'
                      type: content
                      is_mandatory: true
                      allow_evidences: true
                      evidence_details:
                        file_types:
                          - Images
                          - Document
                          - Videos
                          - Audio
                        min_no_of_evidences: 5
                      sequence_no: 1
                      learning_resources:
                        - name: sample doc
                          url: 'http://test.com'
                      children:
                        - id: 0a8b13fb-c9e1-4296-8abd-8b64b357a128
                          name: child task 1
                          type: content
                          is_mandatory: true
                          allow_evidences: true
                          parent_id: 7a8b13fb-c9e1-4296-8abd-8b64b357a128
                          sequence_no: 1

                  certificate: {}
              project without child tasks and certificates:
                value:
                  title: Sample Project
                  categories:
                    - label: Community
                      value: community
                  recommented_duration:
                    - type: week
                      number: 5
                  keywords: ['test']
                  recommeneded_for:
                    - label: HM
                      value: hm
                  languages:
                    - label: English
                      value: en
                  learning_resources:
                    - name: sample doc
                      url: 'http://test.com'
                  licence:
                    - label: CC BY 4.0
                      value: cc_by_4.0
                  tasks:
                    - id: 7a8b13fb-c9e1-4296-8abd-8b64b357a128
                      name: 'task without children'
                      type: content
                      is_mandatory: true
                      allow_evidences: true
                      evidence_details:
                        file_types:
                          - Images
                          - Document
                          - Videos
                          - Audio
                        min_no_of_evidences: 5
                      learning_resources:
                        - name: sample doc
                          url: 'http://test.com'
                      sequence_no: 1
                  certificate: {}
              project with task observation with certificate:
                value:
                  title: Sample Project
                  categories:
                    - label: Community
                      value: community
                  recommented_duration:
                    - type: week
                      number: 5
                  keywords: ['test']
                  recommeneded_for:
                    - label: HM
                      value: hm
                  languages:
                    - label: English
                      value: en
                  learning_resources:
                    - name: sample doc
                      url: 'http://test.com'
                  licence: CC BY 4.0
                  tasks:
                    - id: 3a8b13fb-c9e1-4296-8abd-8b64b357a128
                      name: 'task observation'
                      type: observation
                      is_mandatory: true
                      allow_evidences: true
                      children: []
                      evidence_details:
                        file_types:
                          - Images
                          - Document
                          - Videos
                          - Audio
                        min_no_of_evidences: 5
                      sequence_no: 1
                      solution_details:
                        id: 3
                        name: sample observation
                        min_no_of_submissions_required: 2
                        type: observation
                  certificate:
                    base_template_id: 5
                    base_template_url: https://sunbirdstagingpublic.blob.core.windows.net/samiksha/certificateBASE_TEMPLATEs/_30-3-2024-1714461130260.svg?sv=2023-01-03&st=2024-04-30T07%3A12%3A10Z&se=2024-05-01T13%3A12%3A10Z&sr=b&sp=r&sig=kRGFlSbwSw5hHRqHMcDLVRGX%2Br8l2hxG5D2WnTU3Jpk%3D
                    code: two-logo-two-sign
                    name: Two Logo Two Signature
                    logos:
                      no_of_logos: 2
                      stateLogo1: https://unsplash.com/photos/two-people-sitting-on-a-couch-playing-video-games-xoT1rt09NEI
                      stateLogo2: https://unsplash.com/photos/two-people-sitting-on-a-couch-playing-video-games-xoT1rt09NEI
                    signature:
                      no_of_signature: 2
                      signatureImg1: https://unsplash.com/photos/person-in-orange-long-sleeve-shirt-writing-on-white-paper-doplSDELX7E
                      signatureImg2: https://unsplash.com/photos/person-in-orange-long-sleeve-shirt-writing-on-white-paper-doplSDELX7E
                    issuer: SPD
                    criteria:
                      expressions: C1&&C2
                      conditions:
                        C1:
                          validation_text: minimum no of evidences at project level
                          expression: C1
                          conditions:
                            C1:
                              scope: project
                              key: evidence
                              function: count
                              filter:
                                key: type
                                value: all
                              operator: '>='
                              value: 4
                        C2:
                          validation_text: minimum no of evidences at project level
                          expression: C1
                          conditions:
                            C1:
                              scope: task
                              key: evidence
                              function: count
                              filter:
                                key: type
                                value: all
                              operator: '>='
                              value: 4
                              task_details:
                                - 7a8b13fb-c9e1-4296-8abd-8b64b357a128

      responses:
        '201':
          description: Project updated successfully
          content:
            application.json:
              schema:
                $schema: http://json-schema.org/draft-04/schema#
                type: object
                properties:
                  responseCode:
                    type: string
                  message:
                    type: string
                  result:
                    type: object
                    properties:
                      id:
                        type: number
                  meta:
                    type: object
                    properties:
                      formsVersion:
                        type: array
                        items:
                          type: object
                          properties:
                            id:
                              type: number
                            type:
                              type: string
                            version:
                              type: number

              examples:
                example1:
                  value:
                    responseCode: OK
                    message: Project updated successfully
                    result:
                      id: 1
                    meta:
                      formsVersion:
                        - id: 3
                          type: projectCreation
                          version: 3

        '400':
          description: Bad Request. Project Update Failed.
          content:
            application.json:
              schema:
                $ref: '#/components/schemas/project/createProject400Response'

    delete:
      summary: Delete Project
      tags:
        - Projects
      description: |-
        You can use this API to delete a project 
         - The API Endpoint for deleting project is `/scp/v1/project/update` 
         - It is mandatory to provide values for parameters which are marked as `required` 
         - This is a mandatory parameter and cannot be empty or null.
      parameters:
        - name: X-auth-token
          in: header
          description: >-
            To use this API, you require an X-auth-token. This is available in
            the login API Response.
          required: true
          schema:
            type: string
        - in: path
          name: projectId
          description: Please append a valid project Id to the Request URL.
          schema:
            type: number
          required: true
          example: 1

      responses:
        '202':
          description: Project deleted successfully
          content:
            application.json:
              schema:
                $schema: http://json-schema.org/draft-04/schema#
                type: object
                properties:
                  responseCode:
                    type: string
                  message:
                    type: string

                  meta:
                    type: object
                    properties:
                      formsVersion:
                        type: array
                        items:
                          type: object
                          properties:
                            id:
                              type: number
                            type:
                              type: string
                            version:
                              type: number

              examples:
                example1:
                  value:
                    responseCode: OK
                    message: Project deleted successfully

                    meta:
                      formsVersion:
                        - id: 3
                          type: projectCreation
                          version: 3

        '400':
          description: Bad Request. Project not found
          content:
            application.json:
              schema:
                $ref: '#/components/schemas/project/deleteProject400Response'

  /scp/v1/projects/submitForReview/{projectId}:
    post:
      summary: Submit for review
      tags:
        - Projects
      description: |-
        You can use this API to submit the project for review
        - The API Endpoint for submit the project for review is `/scp/v1/projects/submitForReview` 
        - It is mandatory to provide values for parameters which are marked as `required` 
        - This is a mandatory parameter and cannot be empty or null.
      parameters:
        - name: X-auth-token
          in: header
          description: >-
            To use this API, you require an X-auth-token. This is available in
            the login API Response.
          required: true
          schema:
            type: string
        - in: path
          name: projectId
          description: Please append a valid project Id to the Request URL.
          schema:
            type: number
          required: true
          example: 1
      requestBody:
        content:
          application/json:
            schema:
              $schema: http://json-schema.org/draft-04/schema#
              type: object
              properties:
                reviewer_id:
                  description: The IDs of the reviewers assigned to review the project.
                  type: array
                  items:
                    type: string
            examples:
              example1:
                summary: Example when user selects reviewers
                description: When user selects any reviewers, The reviewer user ids are send as an array and the resource will be assigned to those specific reviewers.
                value:
                  reviewer_ids: [23, 25]
              example2:
                summary: Example when user selects to send to all reviewers
                description: When user selects to send the resource to all reviewers, API is not expecting any body parameter and the resource will be available for all the reviewers according to other factors to review it.
                value: {}
      responses:
        '201':
          description: Project submitted for review successfully
          content:
            application/json:
              schema:
                $schema: http://json-schema.org/draft-04/schema#
                type: object
                properties:
                  responseCode:
                    type: string
                  message:
                    type: string
                  meta:
                    type: object
                    properties:
                      formsVersion:
                        type: array
                        items:
                          type: object
                          properties:
                            id:
<<<<<<< HEAD
                              type: string
                      is_mandatory:
                        description: Indicates if the task is mandatory.
                        type: boolean
                      allow_evidences:
                        description: Indicates if evidence submission is allowed for the task.
                        type: boolean
                      learning_resources:
                        description: Evidence list
                        type: array
                        items:
                          type: object
                      evidence_details:
                        description: Details about evidence
                        type: object
                        properties:
                          file_types:
                            description: List of allowed file types for evidence submission.
                            type: array
                            items:
                              type: string
                          min_no_of_evidences:
                            description: The minimum number of evidences required.
                            type: string
                      sequence_no:
                        description: The sequence number of the task.
                        type: number
                certificate:
                  description: Details about the project certificate.
                  type: object
                  properties:
                    base_template_id:
                      type: number
                      description: The ID of the base certificate template.
                    base_template_url:
                      type: string
                      description: The url of the base certificate template.
                    issuer:
                      type: string
                      description: The issuer of the certificate.
                    logos:
                      type: array
                      items:
                        type: string
                    signatures:
                      type: array
                      items:
                        type: string
                    criteria:
                      description: Criteria for issuing the certificate.
                      type: object
                      properties:
                        expressions:
                          type: string
                        conditions:
                          type: object
                          properties:
                            C1:
                              type: object
                              properties:
                                validation_text:
                                  type: string
                                expression:
                                  type: string
                                conditions:
                                  type: object
                                  properties:
                                    C1:
                                      type: object
                                      properties:
                                        scope:
                                          type: string
                                        key:
                                          type: string
                                        function:
                                          type: string
                                        filter:
                                          type: object
                                          properties:
                                            key:
                                              type: string
                                            value:
                                              type: string
                                            operator:
                                              type: string
                                            value1:
                                              type: string

            examples:
              project with child tasks:
                value:
                  title: Sample Project
                  categories:
                    - communication
                  recommented_duration:
                    type: week
                    number: 5
                  keywords: test
                  recommeneded_for:
                    - HM
                  languages:
                    - en
                  learning_resources:
                    - name: sample doc
                      url: 'http://test.com'
                  licence: CC BY 4.0
                  tasks:
                    - id: 7a8b13fb-c9e1-4296-8abd-8b64b357a128
                      name: 'task without children'
                      type: content
                      is_mandatory: true
                      allow_evidences: true
                      evidence_details:
                        file_types:
                          - Images
                          - Document
                          - Videos
                          - Audio
                        min_no_of_evidences: 5
                      sequence_no: 1
                      learning_resources:
                        - name: sample doc
                          url: 'http://test.com'
                      children:
                        - id: 0a8b13fb-c9e1-4296-8abd-8b64b357a128
                          name: child task 1
                          type: content
                          is_mandatory: true
                          allow_evidences: true
                          parent_id: 7a8b13fb-c9e1-4296-8abd-8b64b357a128
                          sequence_no: 1

                  certificate: {}
              project without child tasks and certificates:
                value:
                  title: Sample Project
                  categories:
                    - communication
                  recommented_duration:
                    type: week
                    number: 5
                  keywords: test
                  recommeneded_for:
                    - HM
                  languages:
                    - en
                  learning_resources:
                    - name: sample doc
                      url: 'http://test.com'
                  licence: CC BY 4.0
                  tasks:
                    - id: 7a8b13fb-c9e1-4296-8abd-8b64b357a128
                      name: 'task without children'
                      type: content
                      is_mandatory: true
                      allow_evidences: true
                      evidence_details:
                        file_types:
                          - Images
                          - Document
                          - Videos
                          - Audio
                        min_no_of_evidences: 5
                      learning_resources:
                        - name: sample doc
                          url: 'http://test.com'
                      sequence_no: 1
                  certificate: {}
              project with task observation with certificate:
                value:
                  title: Sample Project
                  categories:
                    - communication
                  recommented_duration:
                    type: week
                    number: 5
                  keywords: test
                  recommeneded_for:
                    - HM
                  languages:
                    - en
                  learning_resources:
                    - name: sample doc
                      url: 'http://test.com'
                  licence: CC BY 4.0
                  tasks:
                    - id: 3a8b13fb-c9e1-4296-8abd-8b64b357a128
                      name: 'task observation'
                      type: observation
                      is_mandatory: true
                      allow_evidences: true
                      children: []
                      evidence_details:
                        file_types:
                          - Images
                          - Document
                          - Videos
                          - Audio
                        min_no_of_evidences: 5
                      sequence_no: 1
                      solution_details:
                        id: 3
                        name: sample observation
                        min_no_of_submissions_required: 2
                        type: observation
                  certificate:
                    base_template_id: 5
                    base_template_url: https://sunbirdstagingpublic.blob.core.windows.net/samiksha/certificateBASE_TEMPLATEs/_30-3-2024-1714461130260.svg?sv=2023-01-03&st=2024-04-30T07%3A12%3A10Z&se=2024-05-01T13%3A12%3A10Z&sr=b&sp=r&sig=kRGFlSbwSw5hHRqHMcDLVRGX%2Br8l2hxG5D2WnTU3Jpk%3D
                    code: two-logo-two-sign
                    name: Two Logo Two Signature
                    logos:
                      no_of_logos: 2
                      stateLogo1: https://unsplash.com/photos/two-people-sitting-on-a-couch-playing-video-games-xoT1rt09NEI
                      stateLogo2: https://unsplash.com/photos/two-people-sitting-on-a-couch-playing-video-games-xoT1rt09NEI
                    signature:
                      no_of_signature: 2
                      signatureImg1: https://unsplash.com/photos/person-in-orange-long-sleeve-shirt-writing-on-white-paper-doplSDELX7E
                      signatureImg2: https://unsplash.com/photos/person-in-orange-long-sleeve-shirt-writing-on-white-paper-doplSDELX7E
                    issuer: SPD
                    criteria:
                      expressions: C1&&C2
                      conditions:
                        C1:
                          validation_text: minimum no of evidences at project level
                          expression: C1
                          conditions:
                            C1:
                              scope: project
                              key: evidence
                              function: count
                              filter:
                                key: type
                                value: all
                              operator: '>='
                              value: 4
                        C2:
                          validation_text: minimum no of evidences at project level
                          expression: C1
                          conditions:
                            C1:
                              scope: task
                              key: evidence
                              function: count
                              filter:
                                key: type
                                value: all
                              operator: '>='
                              value: 4
                              task_details:
                                - 7a8b13fb-c9e1-4296-8abd-8b64b357a128

      responses:
        '201':
          description: Project updated successfully
          content:
            application.json:
              schema:
                $schema: http://json-schema.org/draft-04/schema#
                type: object
                properties:
                  responseCode:
                    type: string
                  message:
                    type: string
                  result:
                    type: object
                    properties:
                      id:
                        type: number
                  meta:
                    type: object
                    properties:
                      formsVersion:
                        type: array
                        items:
                          type: object
                          properties:
                            id:
=======
>>>>>>> cab21d11
                              type: number
                            type:
                              type: string
                            version:
                              type: number
              examples:
                example1:
                  value:
                    responseCode: OK
                    message: Project submitted for review successfully
                    result: {}
                    meta:
                      formsVersion:
                        - id: 3
                          type: projectCreation
                          version: 3
        '400':
          description: Bad Request.
          content:
            application/json:
              schema:
                $ref: '#/components/schemas/project/deleteProject400Response'

  /scp/v1/resource/list:
    get:
      summary: Resource List
      tags:
        - Resource
      description: |-
        You can use this API to list resources like project
         - The API Endpoint for listing resources is `/scp/v1/resource/list` 
         - It is mandatory to provide values for parameters which are marked as `required` 
         - This is a mandatory parameter and cannot be empty or null.
      parameters:
        - name: X-auth-token
          in: header
          description: >-
            To use this API, you require an X-auth-token. This is available in
            the login API Response.
          required: true
          schema:
            type: string
        - name: page
          in: query
          description: The page number for pagination.
          required: false
          schema:
            type: integer
          example: 1
        - name: limit
          in: query
          description: The limit of projects per page.
          required: false
          schema:
            type: integer
          example: 10
        - name: search
          in: query
          description: The search value to filter projects based on title.
          required: false
          schema:
            type: string
        - name: type
          in: query
          description: Type of the resource
          required: false
          schema:
            type: string
          example: project
        - name: status
          in: query
          description: The status of the resource
          required: false
          schema:
            type: string
          example: DRAFT
        - name: page_status
          in: query
          description: To identify the page from frontend. Values can be ['drafts','up_for_review','submitted_for_review']
          required: true
          schema:
            type: string
          example: DRAFT
        - name: sort_by
          in: query
          description: Sort the response by status or title of the resource. Default sorting is by title. If the user chooses to sort by status, they should include this key in the request
          required: false
          schema:
            type: string
          example: status
        - name: sort_order
          in: query
          description: Sort order (ascending or descending).
          required: false
          schema:
            type: string
            enum: ['asc', 'desc']
          example: asc

      responses:
        '200':
          description: project listed successfully
          content:
            application.json:
              schema:
                $schema: http://json-schema.org/draft-04/schema#
                type: object
                properties:
                  responseCode:
                    type: string
                  message:
                    type: string
                  result:
                    type: object
                    properties:
                      data:
                        type: array
                        items:
                          type: object
                      count:
                        type: number

                  meta:
                    type: object
                    properties:
                      formsVersion:
                        type: array
                        items:
                          type: object
                          properties:
                            id:
                              type: number
                            type:
                              type: string
                            version:
                              type: number

              examples:
                example1:
                  value:
                    responseCode: OK
                    message: project listed successfully
                    result:
                      data:
                        - id: 4
                          title: sample project
                          type: project
                          organization:
                            id: 24
                            name: Shikshalokam
                            code: sl
                          status: DRAFT
                      count: 1

                    meta:
                      formsVersion:
                        - id: 3
                          type: projecsuccessfullytCreation
                          version: 3

  /scp/v1/resource/upForReview:
    get:
      summary: Up For Review Resource List
      tags:
        - Resource
      description: |-
        You can use this API to list resources which are up for review for the reviewers
         - The API Endpoint : `/scp/v1/resource/upForReview` 
         - It is mandatory to provide values for parameters which are marked as `required` 
         - This is a mandatory parameter and cannot be empty or null.
      parameters:
        - name: X-auth-token
          in: header
          description: >-
            To use this API, you require an X-auth-token. This is available in
            the login API Response.
          required: true
          schema:
            type: string
        - name: page
          in: query
          description: The page number for pagination.
          required: false
          schema:
            type: integer
          example: 1
        - name: limit
          in: query
          description: The limit of projects per page.
          required: false
          schema:
            type: integer
          example: 10
        - name: search
          in: query
          description: The search value to filter projects based on title.
          required: false
          schema:
            type: string
        - name: type
          in: query
          description: Type of the resource
          required: false
          schema:
            type: string
          example: project
        - name: status
          in: query
          description: Pass status INPROGRESS to get the resources which are review in progress.
          required: false
          schema:
            type: string
          example: INPROGRESS
        - name: sort_by
          in: query
          description: Sort the response by status or title of the resource. Default sorting is by title. If the user chooses to sort by status, they should include this key in the request
          required: false
          schema:
            type: string
          example: status
        - name: sort_order
          in: query
          description: Sort order (ascending or descending).
          required: false
          schema:
            type: string
            enum: ['asc', 'desc']
          example: asc

      responses:
        '200':
          description: project listed successfully
          content:
            application.json:
              schema:
                $schema: http://json-schema.org/draft-04/schema#
                type: object
                properties:
                  responseCode:
                    type: string
                  message:
                    type: string
                  result:
                    type: object
                    properties:
                      data:
                        type: array
                        items:
                          type: object
                      count:
                        type: number

                  meta:
                    type: object
                    properties:
                      formsVersion:
                        type: array
                        items:
                          type: object
                          properties:
                            id:
                              type: number
                            type:
                              type: string
                            version:
                              type: number

              examples:
                example1:
                  value:
                    responseCode: OK
                    message: Resource listed successfully
                    result:
                      data:
                        - id: 4
                          title: sample project
                          type: project
                          organization:
                            id: 24
                            name: Shikshalokam
                            code: sl
                          status: INPROGRESS
                      count: 1

                    meta:
                      formsVersion:
                        - id: 3
                          type: projecsuccessfullytCreation
                          version: 3

  /scp/v1/projects/details/{projectId}:
    post:
      summary: Project Details
      tags:
        - Projects
      description: |-
        You can use this API to get project details
         - The API Endpoint for get project details is `/scp/v1/project/details` 
         - It is mandatory to provide values for parameters which are marked as `required` 
         - This is a mandatory parameter and cannot be empty or null.
      parameters:
        - name: X-auth-token
          in: header
          description: >-
            To use this API, you require an X-auth-token. This is available in
            the login API Response.
          required: true
          schema:
            type: string
        - in: path
          name: projectId
          description: Please append a valid project Id to the Request URL.
          schema:
            type: number
          required: true
          example: 2

      responses:
        '200':
          description: Project fetched successfully
          content:
            application.json:
              schema:
                $schema: http://json-schema.org/draft-04/schema#
                type: object
                properties:
                  responseCode:
                    type: string
                  message:
                    type: string
                  result:
                    type: object
                    properties:
                      id:
                        type: integer
                      title:
                        type: string
                      categories:
                        type: array
                        items:
                          type: string
                      recommented_duration:
                        type: object
                        properties:
                          type:
                            type: string
                          number:
                            type: number
                      keywords:
                        type: string
                      recommeneded_for:
                        type: array
                        items:
                          type: string
                      languages:
                        type: array
                        items:
                          type: string
                      learning_resources:
                        type: array
                        items:
                          type: object
                          properties:
                            name:
                              type: string
                            url:
                              type: string
                      solution_details:
                        type: object

                      licence:
                        type: string
                      task:
                        type: array
                        items:
                          type: object
                          properties:
                            id:
                              type: string
                            name:
                              type: string
                            type:
                              type: string
                            children:
                              type: array
                              items:
                                type: object
                                properties:
                                  id:
                                    type: string
                            is_mandatory:
                              type: boolean
                            allow_evidences:
                              type: boolean
                            evidence_details:
                              type: object
                              properties:
                                file_types:
                                  type: array
                                  items:
                                    type: string
                                min_no_of_evidences:
                                  type: string
                            sequence_no:
                              type: number
                      certificate:
                        type: object
                        properties:
                          base_template_id:
                            type: number
                          issuer:
                            type: string
                          logos:
                            type: array
                            items:
                              type: string
                          signatures:
                            type: array
                            items:
                              type: string
                          criteria:
                            type: object
                            properties:
                              expressions:
                                type: string
                              conditions:
                                type: object
                                properties:
                                  C1:
                                    type: object
                                    properties:
                                      validation_text:
                                        type: string
                                      expression:
                                        type: string
                                      conditions:
                                        type: object
                                        properties:
                                          C1:
                                            type: object
                                            properties:
                                              scope:
                                                type: string
                                              key:
                                                type: string
                                              function:
                                                type: string
                                              filter:
                                                type: object
                                                properties:
                                                  key:
                                                    type: string
                                                  value:
                                                    type: string
                                                  operator:
                                                    type: string
                                                  value1:
                                                    type: string

                  meta:
                    type: object
                    properties:
                      formsVersion:
                        type: array
                        items:
                          type: object
                          properties:
                            id:
                              type: number
                            type:
                              type: string
                            version:
                              type: number

              examples:
                example1:
                  value:
                    responseCode: OK
                    message: Project fetched successfully
                    result:
                      id: 1
                      status: IN_REVIEW
                      organization:
                        id: 2
                        name: Shikshlokam
                        code: SL
                      organization_id: 2
                      reviewers:
                        - id: 24
                          name: Raven
                          status: REQUEST_FOR_CHANGES
                      title: Sample Project
                      categories:
                        - label: communication
                          value: communication
                      recommented_duration:
                        type: week
                        number: 5
                      keywords: test
                      recommeneded_for:
                        - label: HM
                          value: hm
                      languages:
                        - label: English
                          value: en
                      learning_resources:
                        - name: sample doc
                          url: 'http://test.com'
                      licence: CC BY 4.0
                      tasks:
                        - id: 3a8b13fb-c9e1-4296-8abd-8b64b357a128
                          name: 'task observation'
                          type: observation
                          is_mandatory: true
                          allow_evidences: true
                          children: []
                          evidence_details:
                            file_types:
                              - Images
                              - Document
                              - videos
                              - Audio
                            min_no_of_evidences: 5
                          sequence_no: 1
                          solution_details:
                            id: 3
                            name: sample observation
                            min_no_of_submissions_required: 2
                            type: observation
                      certificate:
                        base_template_id: 5
                        base_template_url: https://sunbirdstagingpublic.blob.core.windows.net/samiksha/certificateBASE_TEMPLATEs/_30-3-2024-1714461130260.svg?sv=2023-01-03&st=2024-04-30T07%3A12%3A10Z&se=2024-05-01T13%3A12%3A10Z&sr=b&sp=r&sig=kRGFlSbwSw5hHRqHMcDLVRGX%2Br8l2hxG5D2WnTU3Jpk%3D
                        code: two-logo-two-sign
                        name: Two Logo Two Signature
                        logos:
                          no_of_logos: 2
                          stateLogo1: https://unsplash.com/photos/two-people-sitting-on-a-couch-playing-video-games-xoT1rt09NEI
                          stateLogo2: https://unsplash.com/photos/two-people-sitting-on-a-couch-playing-video-games-xoT1rt09NEI
                        signature:
                          no_of_signature: 2
                          signatureImg1: https://unsplash.com/photos/person-in-orange-long-sleeve-shirt-writing-on-white-paper-doplSDELX7E
                          signatureImg2: https://unsplash.com/photos/person-in-orange-long-sleeve-shirt-writing-on-white-paper-doplSDELX7E
                        issuer: SPD
                        criteria:
                          expressions: C1&&C2
                          conditions:
                            C1:
                              validation_text: minimum no of evidences at project level
                              expression: C1
                              conditions:
                                C1:
                                  scope: project
                                  key: evidence
                                  function: count
                                  filter:
                                    key: type
                                    value: all
                                  operator: '>='
                                  value: 4
                            C2:
                              validation_text: minimum no of evidences at project level
                              expression: C1
                              conditions:
                                C1:
                                  scope: task
                                  key: evidence
                                  function: count
                                  filter:
                                    key: type
                                    value: all
                                  operator: '>='
                                  value: 4
                                  task_details:
                                    - 7a8b13fb-c9e1-4296-8abd-8b64b357a128
                      comments:
                        - id: 2
                          comment: correct spelling
                          context: page
                          page: 1
                          status: RESOLVED
                          parent_id: 0
                          user_id: 24
                          commenter:
                            id: 24
                            name: Priyanka
                          is_read: true
                          resolved_by: 25
                          resolver:
                            id: 25
                            name: Adithya
                          resolved_at: '2024-04-11T06:43:43.995Z'

                    meta:
                      formsVersion:
                        - id: 3
                          type: projectCreation
                          version: 3

        '400':
          description: Bad Request.
          content:
            application.json:
              schema:
                $ref: '#/components/schemas/project/deleteProject400Response'
  /scp/v1/projects/reviewerList:
    get:
      summary: Reviewer List
      tags:
        - Projects
      description: |-
        You can use this API to get the list all project reviewers
         - The API Endpoint for comment list is `/scp/v1/projects/reviewerList` 
         - It is mandatory to provide values for parameters which are marked as `required` 
         - This is a mandatory parameter and cannot be empty or null.
      parameters:
        - name: X-auth-token
          in: header
          description: >-
            To use this API, you require an X-auth-token. This is available in
            the login API Response.
          required: true
          schema:
            type: string

      responses:
        '200':
          description: Reviewer list fetched successfully
          content:
            application.json:
              schema:
                $schema: http://json-schema.org/draft-04/schema#
                type: object
                properties:
                  responseCode:
                    type: string
                  message:
                    type: string
                  result:
                    type: object
                    properties:
                      resource_id:
                        type: string
                      comments:
                        type: array
                        items:
                          type: object
                      count:
                        type: string

                  meta:
                    type: object
                    properties:
                      formsVersion:
                        type: array
                        items:
                          type: object
                          properties:
                            id:
                              type: number
                            type:
                              type: string
                            version:
                              type: number

              examples:
                example1:
                  value:
                    responseCode: OK
                    message: Reviewer list fetched successfully
                    result:
                      data:
                        - id: 1
                          name: Priyanka
                          organization_id: 2
                          organization:
                            id: 2
                            name: Shikshalokam
                            code: sl
                        - id: 2
                          name: Adithya
                          organization_id: 2
                          organization:
                            id: 2
                            name: Shikshalokam
                            code: sl
                        - id: 3
                          name: Ankit
                          organization_id: 2
                          organization:
                            id: 2
                            name: Shikshalokam
                            code: sl
                      count: 3
                    meta:
                      formsVersion:
                        - id: 3
                          type: projectCreation
                          version: 3
  /scp/v1/projects/publish/{projectId}:
    get:
      summary: Project Publish
      tags:
        - Projects
      description: |-
        You can use this API to publish the project
         - The API Endpoint for publish project is `/scp/v1/projects/publish` 
         - It is mandatory to provide values for parameters which are marked as `required` 
         - This is a mandatory parameter and cannot be empty or null.
      parameters:
        - name: X-auth-token
          in: header
          description: >-
            To use this API, you require an X-auth-token. This is available in
            the login API Response.
          required: true
          schema:
            type: string
        - in: path
          name: projectId
          description: Please append a valid project Id to the Request URL.
          schema:
            type: number
          required: true

      responses:
        '200':
          description: project published successfully
          content:
            application.json:
              schema:
                $schema: http://json-schema.org/draft-04/schema#
                type: object
                properties:
                  responseCode:
                    type: string
                  message:
                    type: string

                  meta:
                    type: object
                    properties:
                      formsVersion:
                        type: array
                        items:
                          type: object
                          properties:
                            id:
                              type: number
                            type:
                              type: string
                            version:
                              type: number

              examples:
                example1:
                  value:
                    responseCode: OK
                    message: project published successfully
                    result:
                      id: 3
                    meta:
                      formsVersion:
                        - id: 3
                          type: projectCreation
                          version: 3
        '400':
          description: Bad Request.
          content:
            application.json:
              schema:
                $ref: '#/components/schemas/project/deleteProject400Response'

  /scp/v1/review/update/{resourceId}:
    post:
      summary: Review Update
      tags:
        - Review
      description: |-
        You can use this API to update review status
         - The API Endpoint for update review status is `/scp/v1/review/update` 
         - It is mandatory to provide values for parameters which are marked as `required` 
         - This is a mandatory parameter and cannot be empty or null.
      parameters:
        - name: X-auth-token
          in: header
          description: >-
            To use this API, you require an X-auth-token. This is available in
            the login API Response.
          required: true
          schema:
            type: string
        - in: path
          name: resourceId
          description: Please append a valid resource Id to the Request URL.
          schema:
            type: number
          required: true
      requestBody:
        content:
          application.json:
            schema:
              $schema: http://json-schema.org/draft-04/schema#
              type: object
              properties:
                status:
                  type: string
                  description: The new status for the project review (e.g., "REQUEST_FOR_CHANGES").

                comment:
                  description: Comment can be an array or an object. Incase if the reviewer is saving the review as draft , once it is completed the draft comment needs to me send in the body of the api.

            examples:
              example1:
                value:
                  status: REQUEST_FOR_CHANGES / STARTED / INPROGRESS / APPROVED / REJECTED / REJECTED_AND_REPORTED
                  comment:
                    comment: 'Check spelling'
                    context: page
                    page: 1
      responses:
        '200':
          description: project review updated
          content:
            application.json:
              schema:
                $schema: http://json-schema.org/draft-04/schema#
                type: object
                properties:
                  responseCode:
                    type: string
                  message:
                    type: string
                  result:
                    type: object

                  meta:
                    type: object
                    properties:
                      formsVersion:
                        type: array
                        items:
                          type: object
                          properties:
                            id:
                              type: number
                            type:
                              type: string
                            version:
                              type: number

              examples:
                example1:
                  value:
                    responseCode: OK
                    message: project review updated successfully
                    result: {}
                    meta:
                      formsVersion:
                        - id: 3
                          type: projectCreation
                          version: 3

  /scp/v1/comments/update/{id}?resource_id={resource_id}:
    post:
      summary: Add or Update Comment
      tags:
        - Comment
      description: |-
        You can use this API to create or update comment
         - The API Endpoint for adding or updating a comment is `/scp/v1/comments/update` 
         - It is mandatory to provide values for parameters which are marked as `required` 
         - This is a mandatory parameter and cannot be empty or null.
      parameters:
        - name: X-auth-token
          in: header
          description: >-
            To use this API, you require an X-auth-token. This is available in
            the login API Response.
          required: true
          schema:
            type: string
        - in: path
          name: id
          description: Please append a valid comment Id to the Request URL.
          schema:
            type: number
          required: false
          example: 2
        - in: query
          name: resource_id
          description: Please append a valid resource Id to the Request URL.
          schema:
            type: number
          required: true
          example: 1
      requestBody:
        content:
          application.json:
            schema:
              $schema: http://json-schema.org/draft-04/schema#
              type: object
              properties:
                comment:
                  type: string
                  description: The actual content of the comment
                context:
                  type: string
                  description: Context of the comment (e.g., "page" or any tag)
                page:
                  type: string
                  description: Page number associated with the comment
                status:
                  type: string
                  description: Status of the comment (e.g., "OPEN").
                parent_id:
                  type: string
                  description: ID of the parent comment, if applicable

            examples:
              example1:
                value:
                  comment: 'Check spelling'
                  context: page
                  page: 1
                  status: OPEN
                  parent_id: 2

      responses:
        '201':
          description: Comment updated successfully
          content:
            application.json:
              schema:
                $schema: http://json-schema.org/draft-04/schema#
                type: object
                properties:
                  responseCode:
                    type: string
                  message:
                    type: string
                  result:
                    type: object

                  meta:
                    type: object
                    properties:
                      formsVersion:
                        type: array
                        items:
                          type: object
                          properties:
                            id:
                              type: number
                            type:
                              type: string
                            version:
                              type: number

              examples:
                example1:
                  value:
                    responseCode: OK
                    message: Comment updated successfully
                    result:
                      id: 3
                      resource_id: 1
                      comment: 'Check spelling'
                      context: page
                      page: 1
                      status: OPEN
                      parent_id: 2
                      is_read: false
                    meta:
                      formsVersion:
                        - id: 3
                          type: projectCreation
                          version: 3
        '400':
          description: Bad Request. Resource not found
          content:
            application.json:
              schema:
                $ref: '#/components/schemas/comment/updateComment400Response'

  /scp/v1/comments/list?resource_id={resource_id}:
    get:
      summary: Comment List
      tags:
        - Comment
      description: |-
        You can use this API to get the list all comments
         - The API Endpoint for get the list of comments is `/scp/v1/comments/list` 
         - It is mandatory to provide values for parameters which are marked as `required` 
         - This is a mandatory parameter and cannot be empty or null.
      parameters:
        - name: X-auth-token
          in: header
          description: >-
            To use this API, you require an X-auth-token. This is available in
            the login API Response.
          required: true
          schema:
            type: string
        - in: path
          name: resource_id
          description: Please append a valid resource Id to the Request URL.
          schema:
            type: number
          required: true
          example: 1
        - in: query
          name: page_value
          description: Please append a valid page number or name.
          schema:
            type: string
          required: false
          example: task_page
        - in: query
          name: context
          description: Please append a valid context value like tag or page.
          schema:
            type: string
          required: false
          example: page

      responses:
        '200':
          description: Comment fetched successfully
          content:
            application.json:
              schema:
                $schema: http://json-schema.org/draft-04/schema#
                type: object
                properties:
                  responseCode:
                    type: string
                  message:
                    type: string
                  result:
                    type: object
                    properties:
                      resource_id:
                        type: string
                      comments:
                        type: array
                        items:
                          type: object
                      count:
                        type: string

                  meta:
                    type: object
                    properties:
                      formsVersion:
                        type: array
                        items:
                          type: object
                          properties:
                            id:
                              type: number
                            type:
                              type: string
                            version:
                              type: number

              examples:
                example1:
                  value:
                    responseCode: OK
                    message: Comment fetched successfully
                    result:
                      resource_id: 1
                      comments:
                        - id: 2
                          comment: 'Check spelling'
                          context: page
                          page: 1
                          status: RESOLVED
                          parent_id: 1
                          commenter:
                            id: 24
                            name: Priyanka
                          is_read: true
                          resolved_by: 25
                          resolver:
                            id: 25
                            name: Adithya
                          resolved_at: '2024-04-11T06:43:43.995Z'
                        - comment: 'Add valid title'
                          context: page
                          page: 1
                          status: UNRESOLVED
                          parent_id: null
                          commenter:
                            id: 24
                            name: Priyanka
                          is_read: true
                      count: 2
                    meta:
                      formsVersion:
                        - id: 3
                          type: projectCreation
                          version: 3

  /scp/v1/organization-extensions/createConfig:
    post:
      summary: Create the organization configurations
      tags:
        - Organization
      description: |-
        You can use this API to create organization configurations, for example change the minimum number of approvals for the resource.
         - The API Endpoint for add organization configurations is `/scp/v1/organization-extensions/createConfig` 
         - It is mandatory to provide values for parameters which are marked as `required` 
         - This is a mandatory parameter and cannot be empty or null.
      parameters:
        - name: X-auth-token
          in: header
          description: >-
            To use this API, you require an X-auth-token. This is available in
            the login API Response.
          required: true
          schema:
            type: string
      requestBody:
        content:
          application.json:
            schema:
              $schema: http://json-schema.org/draft-04/schema#
              type: object
              properties:
                show_reviewer_list:
                  type: boolean
                min_approval:
                  type: string
                resource_type:
                  type: string
                review_type:
                  type: string
                review_stages:
                  type: array
                  items:
                    type: object
                    properties:
                      role:
                        type: string
                      level:
                        type: number

            examples:
              review type parallel:
                value:
                  show_reviewer_list: true
                  min_approval: 2
                  resource_type: project
                  review_type: PARALLEL
              review type sequential:
                value:
                  show_reviewer_list: true
                  min_approval: 2
                  resource_type: project
                  review_type: SEQUENTIAL
                  review_stages:
                    - role: reviewer_level_1
                      level: 1
                    - role: reviewer_level_2
                      level: 2

      responses:
        '201':
          description: Config added successfully
          content:
            application.json:
              schema:
                $schema: http://json-schema.org/draft-04/schema#
                type: object
                properties:
                  responseCode:
                    type: string
                  message:
                    type: string
                  result:
                    type: object
                    properties:
                      organization_id:
                        type: string

                  meta:
                    type: object
                    properties:
                      formsVersion:
                        type: array
                        items:
                          type: object
                          properties:
                            id:
                              type: number
                            type:
                              type: string
                            version:
                              type: number

              examples:
                example1:
                  value:
                    responseCode: OK
                    message: Config added successfully
                    result:
                      organization_id: 3
                      show_reviewer_list: true
                      min_approval: 2
                      resource_type: project

                    meta:
                      formsVersion:
                        - id: 3
                          type: projectCreation
                          version: 3
        '400':
          description: Bad Request.
          content:
            application.json:
              schema:
                $ref: '#/components/schemas/organization/createConfig400Response'
  /scp/v1/organization-extensions/updateConfig/{id}?resource_type={resource_type}:
    post:
      summary: Update the organization configurations
      tags:
        - Organization
      description: |-
        You can use this API to update organization configurations, for example change the minimum number of approvals for the resource.
         - The API Endpoint for update organization configurations is `/scp/v1/organization-extensions/updateConfig` 
         - It is mandatory to provide values for parameters which are marked as `required` 
         - This is a mandatory parameter and cannot be empty or null.
      parameters:
        - name: X-auth-token
          in: header
          description: >-
            To use this API, you require an X-auth-token. This is available in
            the login API Response.
          required: true
          schema:
            type: string
        - in: path
          name: id
          description: Please append a valid config Id to the Request URL.
          schema:
            type: number
          required: true
          example: 1
        - in: query
          name: resource_type
          description: Please append a valid resource type to the Request URL.
          schema:
            type: string
          required: true
          example: project
      requestBody:
        content:
          application.json:
            schema:
              $schema: http://json-schema.org/draft-04/schema#
              type: object
              properties:
                show_reviewer_list:
                  type: boolean
                min_approval:
                  type: string

            examples:
              example1:
                value:
                  show_reviewer_list: true
                  min_approval: 2

      responses:
        '201':
          description: Config updated successfully
          content:
            application.json:
              schema:
                $schema: http://json-schema.org/draft-04/schema#
                type: object
                properties:
                  responseCode:
                    type: string
                  message:
                    type: string
                  result:
                    type: object
                    properties:
                      organization_id:
                        type: string

                  meta:
                    type: object
                    properties:
                      formsVersion:
                        type: array
                        items:
                          type: object
                          properties:
                            id:
                              type: number
                            type:
                              type: string
                            version:
                              type: number

              examples:
                example1:
                  value:
                    responseCode: OK
                    message: Config updated successfully
                    result:
                      organization_id: 3
                      show_reviewer_list: true
                      min_approval: 2
                      resource_type: project

                    meta:
                      formsVersion:
                        - id: 3
                          type: projectCreation
                          version: 3
        '400':
          description: Bad Request.
          content:
            application.json:
              schema:
                $ref: '#/components/schemas/organization/updateConfig400Response'
  /scp/v1/config/list:
    get:
      summary: List configurations
      tags:
        - Config APIs
      description: |-
        You can use this API to list organization configurations and instance level configurations
         - The API Endpoint for list all configurations is `/scp/v1/config/list` 
         - It is mandatory to provide values for parameters which are marked as `required` 
         - This is a mandatory parameter and cannot be empty or null.
      parameters:
        - name: X-auth-token
          in: header
          description: >-
            To use this API, you require an X-auth-token. This is available in
            the login API Response.
          required: true
          schema:
            type: string

      responses:
        '201':
          description: Config fetched successfully
          content:
            application.json:
              schema:
                $schema: http://json-schema.org/draft-04/schema#
                type: object
                properties:
                  responseCode:
                    type: string
                  message:
                    type: string
                  result:
                    type: object
                    properties:
                      data:
                        type: array
                        items:
                          type: object

                  meta:
                    type: object
                    properties:
                      formsVersion:
                        type: array
                        items:
                          type: object
                          properties:
                            id:
                              type: number
                            type:
                              type: string
                            version:
                              type: number

              examples:
                example1:
                  value:
                    responseCode: OK
                    message: Config fetched successfully
                    result:
                      data:
                        - show_reviewer_list: true
                          min_approval: 1
                          resource_type: project
                      count: 1

                    meta:
                      formsVersion:
                        - id: 3
                          type: projectCreation
                          version: 3

  /scp/v1/certificate/update:
    post:
      summary: Create certificate base template
      tags:
        - Certificate
      description: |-
        You can use this API to create certificate base template 
         - The API Endpoint for create certificate base template  is `/scp/v1/certificate/update` 
         - It is mandatory to provide values for parameters which are marked as `required` 
         - This is a mandatory parameter and cannot be empty or null.
      parameters:
        - name: X-auth-token
          in: header
          description: >-
            To use this API, you require an X-auth-token. This is available in
            the login API Response.
          required: true
          schema:
            type: string

      requestBody:
        content:
          application.json:
            schema:
              $schema: http://json-schema.org/draft-04/schema#
              type: object
              properties:
                code:
                  type: boolean
                name:
                  type: string
                url:
                  type: string
                meta:
                  type: object
                resource_type:
                  type: string

            examples:
              example1:
                value:
                  code: two-logo-two-sign
                  name: Two Logo Two Signature
                  resource_type: project
                  url: https://sunbirdstagingpublic.blob.core.windows.net/samiksha/certificateBASE_TEMPLATEs/_30-3-2024-1714461130260.svg?sv=2023-01-03&st=2024-04-30T07%3A12%3A10Z&se=2024-05-01T13%3A12%3A10Z&sr=b&sp=r&sig=kRGFlSbwSw5hHRqHMcDLVRGX%2Br8l2hxG5D2WnTU3Jpk%3D
                  meta:
                    logos:
                      no_of_logos: 2
                      stateLogo1:
                      stateLogo2:
                    signature:
                      no_of_signature: 2
                      signatureImg1:
                      signatureImg2:

      responses:
        '201':
          description: Template created successfully
          content:
            application.json:
              schema:
                $schema: http://json-schema.org/draft-04/schema#
                type: object
                properties:
                  responseCode:
                    type: string
                  message:
                    type: string
                  result:
                    type: object
                    properties:
                      data:
                        type: array
                        items:
                          type: object
                          properties:
                            url:
                              type: string

                  meta:
                    type: object
                    properties:
                      formsVersion:
                        type: array
                        items:
                          type: object
                          properties:
                            id:
                              type: number
                            type:
                              type: string
                            version:
                              type: number

              examples:
                example1:
                  value:
                    responseCode: OK
                    message: Template created successfully
                    result:
                      id: 2
                      code: one-logo-one-sign
                      name: One Logo One Signature
                      resource_type: project
                      url: https://sunbirdstagingpublic.blob.core.windows.net/samiksha/certificateBASE_TEMPLATEs/_30-3-2024-1714461130260.svg?sv=2023-01-03&st=2024-04-30T07%3A12%3A10Z&se=2024-05-01T13%3A12%3A10Z&sr=b&sp=r&sig=kRGFlSbwSw5hHRqHMcDLVRGX%2Br8l2hxG5D2WnTU3Jpk%3D
                      meta:
                        logos:
                          no_of_logos: 2
                          stateLogo1:
                          stateLogo2:
                        signature:
                          no_of_signature: 2
                          signatureImg1:
                          signatureImg2:

                    meta:
                      formsVersion:
                        - id: 3
                          type: projectCreation
                          version: 3
        '400':
          description: Bad Request.
          content:
            application.json:
              schema:
                $ref: '#/components/schemas/certificate/createCertificate400Response'
  /scp/v1/certificate/update/{id}:
    post:
      summary: Update certificate base template
      tags:
        - Certificate
      description: |-
        You can use this API to update certificate base template 
         - The API Endpoint for update certificate base template  is `/scp/v1/certificate/update` 
         - It is mandatory to provide values for parameters which are marked as `required` 
         - This is a mandatory parameter and cannot be empty or null.
      parameters:
        - name: X-auth-token
          in: header
          description: >-
            To use this API, you require an X-auth-token. This is available in
            the login API Response.
          required: true
          schema:
            type: string
        - in: path
          name: id
          description: Please append a valid certificate id to the Request URL.
          schema:
            type: string
          required: true
          example: 3

      requestBody:
        content:
          application.json:
            schema:
              $schema: http://json-schema.org/draft-04/schema#
              type: object
              properties:
                name:
                  type: string

            examples:
              example1:
                value:
                  name: Two Logo Two Signature

      responses:
        '201':
          description: Template updated successfully
          content:
            application.json:
              schema:
                $schema: http://json-schema.org/draft-04/schema#
                type: object
                properties:
                  responseCode:
                    type: string
                  message:
                    type: string
                  result:
                    type: object
                    properties:
                      data:
                        type: array
                        items:
                          type: object
                          properties:
                            url:
                              type: string

                  meta:
                    type: object
                    properties:
                      formsVersion:
                        type: array
                        items:
                          type: object
                          properties:
                            id:
                              type: number
                            type:
                              type: string
                            version:
                              type: number

              examples:
                example1:
                  value:
                    responseCode: OK
                    message: Template updated successfully
                    result:
                      id: 2
                      code: two-logo-two-sign
                      name: Two Logo Two Signature
                      resource_type: project
                      url: https://sunbirdstagingpublic.blob.core.windows.net/samiksha/certificateBASE_TEMPLATEs/_30-3-2024-1714461130260.svg?sv=2023-01-03&st=2024-04-30T07%3A12%3A10Z&se=2024-05-01T13%3A12%3A10Z&sr=b&sp=r&sig=kRGFlSbwSw5hHRqHMcDLVRGX%2Br8l2hxG5D2WnTU3Jpk%3D
                      meta:
                        logos:
                          no_of_logos: 2
                          stateLogo1:
                          stateLogo2:
                        signature:
                          no_of_signature: 2
                          signatureImg1:
                          signatureImg2:

                    meta:
                      formsVersion:
                        - id: 3
                          type: projectCreation
                          version: 3
        '400':
          description: Bad Request.
          content:
            application.json:
              schema:
                $ref: '#/components/schemas/certificate/updateCertificate400Response'
  /scp/v1/certificate/createSVG:
    post:
      summary: Edit Certificate SVG
      tags:
        - Certificate
      description: |-
        You can use this API to edit certificate svg 
         - The API Endpoint for edit certificate svg is `/scp/v1/certificate/createSVG` 
         - It is mandatory to provide values for parameters which are marked as `required` 
         - This is a mandatory parameter and cannot be empty or null.
      parameters:
        - name: X-auth-token
          in: header
          description: >-
            To use this API, you require an X-auth-token. This is available in
            the login API Response.
          required: true
          schema:
            type: string

      requestBody:
        content:
          application.json:
            schema:
              $schema: http://json-schema.org/draft-04/schema#
              type: object
              properties:
                state_logo1:
                  type: boolean
                state_title:
                  type: string
                signature_img1:
                  type: string
                signature_title_name1:
                  type: string
                signature_title_designation1:
                  type: string

            examples:
              example1:
                value:
                  state_logo1: /user/state.png
                  state_title: Karnataka
                  signature_img1: /user/sign.png
                  signature_title_name1: Director
                  signature_title_designation1: SPD

      responses:
        '201':
          description: Template edited successfully
          content:
            application.json:
              schema:
                $schema: http://json-schema.org/draft-04/schema#
                type: object
                properties:
                  responseCode:
                    type: string
                  message:
                    type: string
                  result:
                    type: object
                    properties:
                      data:
                        type: array
                        items:
                          type: object
                          properties:
                            url:
                              type: string

                  meta:
                    type: object
                    properties:
                      formsVersion:
                        type: array
                        items:
                          type: object
                          properties:
                            id:
                              type: number
                            type:
                              type: string
                            version:
                              type: number

              examples:
                example1:
                  value:
                    responseCode: OK
                    message: Template edited successfully
                    result:
                      url: https://sunbirdstagingpublic.blob.core.windows.net/samiksha/certificateBASE_TEMPLATEs/_30-3-2024-1714461130260.svg?sv=2023-01-03&st=2024-04-30T07%3A12%3A10Z&se=2024-05-01T13%3A12%3A10Z&sr=b&sp=r&sig=kRGFlSbwSw5hHRqHMcDLVRGX%2Br8l2hxG5D2WnTU3Jpk%3D

                    meta:
                      formsVersion:
                        - id: 3
                          type: projectCreation
                          version: 3
  /scp/v1/certificate/list:
    get:
      summary: List Certificate Templates
      tags:
        - Certificate
      description: |-
        You can use this API to list certificate templates
         - The API Endpoint for list certificate templates is `/scp/v1/certificate/list` 
         - It is mandatory to provide values for parameters which are marked as `required` 
         - This is a mandatory parameter and cannot be empty or null.
      parameters:
        - name: X-auth-token
          in: header
          description: >-
            To use this API, you require an X-auth-token. This is available in
            the login API Response.
          required: true
          schema:
            type: string
        - in: query
          name: resource_type
          description: Please add the resource type
          schema:
            type: string
          example: project
        - in: query
          name: page
          description: Please add page number
          schema:
            type: number
          example: 1
        - in: query
          name: limit
          description: Number of records to limit
          schema:
            type: number
          example: 2
        - in: query
          name: search
          description: Please search for information such as names
          schema:
            type: string
          example: one logo

      responses:
        '201':
          description: Certificate template listed successfully
          content:
            application.json:
              schema:
                $schema: http://json-schema.org/draft-04/schema#
                type: object
                properties:
                  responseCode:
                    type: string
                  message:
                    type: string
                  result:
                    type: object
                    properties:
                      data:
                        type: array
                        items:
                          type: object
                          properties:
                            url:
                              type: string

                  meta:
                    type: object
                    properties:
                      formsVersion:
                        type: array
                        items:
                          type: object
                          properties:
                            id:
                              type: number
                            type:
                              type: string
                            version:
                              type: number

              examples:
                example1:
                  value:
                    responseCode: OK
                    message: Certificate template listed successfully
                    result:
                      data:
                        - id: 2
                          code: two-logo-two-sign
                          name: Two Logo Two Signature
                          resource_type: project
                          url: https://sunbirdstagingpublic.blob.core.windows.net/samiksha/certificateBASE_TEMPLATEs/_30-3-2024-1714461130260.svg?sv=2023-01-03&st=2024-04-30T07%3A12%3A10Z&se=2024-05-01T13%3A12%3A10Z&sr=b&sp=r&sig=kRGFlSbwSw5hHRqHMcDLVRGX%2Br8l2hxG5D2WnTU3Jpk%3D
                          meta:
                            logos:
                              no_of_logos: 2
                              stateLogo1:
                              stateLogo2:
                            signature:
                              no_of_signature: 2
                              signatureImg1:
                              signatureImg2:
                      count: 1

                    meta:
                      formsVersion:
                        - id: 3
                          type: projectCreation
                          version: 3

  /elevate-user/v1/user-role/create:
    post:
      summary: Create User Roles
      tags:
        - User Service APIS
      description: |
        Use this API to create an user Role.

        - Endpoint: `/elevate-user/v1/user-role/create`
        - Provide values for parameters marked as `required`.
        - The X-auth-token is mandatory and cannot be empty or null.
      requestBody:
        content:
          application/json:
            schema:
              $schema: http://json-schema.org/draft-04/schema#
              type: object
              properties:
                title:
                  type: string
                  description: Title of the user role.
                user_type:
                  type: number
                  description: The type of user. Expected values - 0 for SYSTEM roles, 1 for other roles (default).
                status:
                  type: string
                  description: status of the user role.  `ACTIVE` (default)
                visibility:
                  type: string
                  description: Visibility of the user role. `PUBLIC` (default)
              required:
                - title
                - user_type
                - status
            examples:
              example1:
                value:
                  title: content_creator
                  user_type: 1
                  status: ACTIVE
                  visibility: PUBLIC
      responses:
        '201':
          description: OK. Roles created successfully
          content:
            application/json:
              schema:
                $schema: http://json-schema.org/draft-04/schema#
                type: object
                properties:
                  responseCode:
                    type: string
                  message:
                    type: string
                  result:
                    type: object
                    properties:
                      title:
                        type: string
                      user_type:
                        type: number
                      status:
                        type: string
                      visibility:
                        type: string
                      organization_id:
                        type: number
                  meta:
                    type: object
                    properties:
                      formsVersion:
                        type: array
                        items:
                          type: string
                      correlation:
                        type: string
              examples:
                example1:
                  value:
                    responseCode: OK
                    message: Roles created successfully
                    result:
                      title: CONTENT_CREATOR
                      user_type: 1
                      status: ACTIVE
                      visibility: PUBLIC
                      organization_id: 3
                    meta:
                      formsVersion: []
        '400':
          description: Bad Request.
          content:
            application.json:
              schema:
                $ref: '#/components/schemas/user/createRole400Response'
  /elevate-user/v1/user-role/update/{id}:
    post:
      summary: Update User Roles
      tags:
        - User Service APIS
      description: |
        Use this API to update an user Role.

        - Endpoint: `/elevate-user/v1/user-role/update/{id}`
        - Provide values for parameters marked as `required`.
        - The X-auth-token is mandatory and cannot be empty or null.
      parameters:
        - name: X-auth-token
          in: header
          description: >-
            To use this API, you require an X-auth-token. This is available in
            the login API Response.
          required: true
          schema:
            type: string
        - in: path
          name: id
          description: Please append a valid role id to the Request URL.
          schema:
            type: string
          required: true
          example: 3
      requestBody:
        content:
          application/json:
            schema:
              $schema: http://json-schema.org/draft-04/schema#
              type: object
              properties:
                title:
                  type: string
                user_type:
                  type: number
                status:
                  type: string
                visibility:
                  type: string
              required:
                - title
                - user_type
                - status
                - visibility
            examples:
              example1:
                value:
                  title: CONTENT_CREATOR
                  user_type: 1
                  status: ACTIVE
                  visibility: PUBLIC
      responses:
        '201':
          description: OK. Roles updated successfully
          content:
            application/json:
              schema:
                $schema: http://json-schema.org/draft-04/schema#
                type: object
                properties:
                  responseCode:
                    type: string
                  message:
                    type: string
                  result:
                    type: object
                    properties:
                      title:
                        type: string
                      user_type:
                        type: number
                      status:
                        type: string
                      visibility:
                        type: string
                      organization_id:
                        type: number
                  meta:
                    type: object
                    properties:
                      formsVersion:
                        type: array
                        items:
                          type: string
                      correlation:
                        type: string
              examples:
                example1:
                  value:
                    responseCode: OK
                    message: Roles updated successfully
                    result:
                      title: CONTENT_CREATOR
                      user_type: 1
                      status: ACTIVE
                      visibility: PUBLIC
                      organization_id: 3
                    meta:
                      formsVersion: []
        '400':
          description: Bad Request.
          content:
            application.json:
              schema:
                $ref: '#/components/schemas/user/updateRole400Response'
  /elevate-user/user/v1/org-admin/updateUser/{id}:
    post:
      summary: Update User Role and Organization
      tags:
        - User Service APIS
      description: |
        Use this API to update an user.

        - Endpoint: `/elevate-user/user/v1/org-admin/updateUser/{id}`
        - Provide values for parameters marked as `required`.
        - The X-auth-token is mandatory and cannot be empty or null.
      parameters:
        - name: X-auth-token
          in: header
          description: >-
            To use this API, you require an X-auth-token. This is available in
            the login API Response.
          required: true
          schema:
            type: string
        - in: path
          name: id
          description: Please append user id to the Request URL.
          schema:
            type: string
          required: true
          example: 3
      requestBody:
        content:
          application/json:
            schema:
              $schema: http://json-schema.org/draft-04/schema#
              type: object
              properties:
                name:
                  type: string
                roles:
                  type: number
                organization_id:
                  type: string
              required:
                - title
                - user_type
                - status
                - visibility
            examples:
              example1:
                value:
                  roles: [content_creator]
                  organization_id: 1
      responses:
        '201':
          description: OK. User updated successfully
          content:
            application/json:
              schema:
                $schema: http://json-schema.org/draft-04/schema#
                type: object
                properties:
                  responseCode:
                    type: string
                  message:
                    type: string

                  meta:
                    type: object
                    properties:
                      formsVersion:
                        type: array
                        items:
                          type: string

              examples:
                example1:
                  value:
                    responseCode: OK
                    message: User updated successfully
                    meta:
                      formsVersion: []
        '400':
          description: Bad Request.
          content:
            application.json:
              schema:
                $ref: '#/components/schemas/user/updateUser400Response'

  /scp/v1/observation/list:
    get:
      summary: Observations list
      tags:
        - Observation
      description: |-
        You can use this API to list Observation
         - The API Endpoint for listing Observation is `/scp/v1/observation/list` 
         - It is mandatory to provide values for parameters which are marked as `required` 
         - This is a mandatory parameter and cannot be empty or null.
      parameters:
        - name: X-auth-token
          in: header
          description: >-
            To use this API, you require an X-auth-token. This is available in
            the login API Response.
          required: true
          schema:
            type: string
        - name: sort_by
          in: query
          description: Sort the response by status or title of the resource. Default sorting is by title. If the user chooses to sort by status, they should include this key in the request
          required: false
          schema:
            type: string
          example: status
        - name: sort_order
          in: query
          description: Sort order (ascending or descending).
          required: false
          schema:
            type: string
            enum: ['asc', 'desc']
          example: asc

      responses:
        '201':
          description: observation listed successfully
          content:
            application.json:
              schema:
                $schema: http://json-schema.org/draft-04/schema#
                type: object
                properties:
                  responseCode:
                    type: string
                  message:
                    type: string
                  result:
                    type: object
                    properties:
                      data:
                        type: array
                        items:
                          type: object
                      count:
                        type: number

                  meta:
                    type: object
                    properties:
                      formsVersion:
                        type: array
                        items:
                          type: object
                          properties:
                            id:
                              type: number
                            type:
                              type: string
                            version:
                              type: number

              examples:
                example1:
                  value:
                    responseCode: OK
                    message: Observation listed successfully
                    result:
                      data:
                        - id: 4
                          title: sample observation
                          type: observation
                          organization:
                            id: 24
                            name: Shikshalokam
                            code: sl
                          status: DRAFT
                      count: 1

                    meta:
                      formsVersion:
                        - id: 3
                          type: observationsuccessfullytCreation
                          version: 3
components:
  schemas:
    module:
      updateModule400Response:
        type: object
        properties:
          responseCode:
            type: string
            example: CLIENT_ERROR
          message:
            type: string
            example: module not found
          error:
            type: array
            items:
              type: string
            example: []
      getModuleList400Response:
        type: object
        description: Module not found.
        properties:
          responseCode:
            type: string
            example: CLIENT_ERROR
          message:
            type: string
            example: Module not found.
          result:
            type: object
            properties:
              data:
                type: array
              count:
                type: integer
                example: 0
          error:
            type: array
            items:
              type: string
            example: []

    permissions:
      updatePermission400Response:
        type: object
        properties:
          responseCode:
            type: string
            example: CLIENT_ERROR
          message:
            type: string
            example: permission not found
          error:
            type: array
            items:
              type: string
            example: []

    role-permission:
      createMapping400Response:
        type: object
        properties:
          responseCode:
            type: string
            example: CLIENT_ERROR
          message:
            type: string
            example: Permission for this role is empty
          error:
            type: array
            items:
              type: string
            example: []

    entity-type:
      createUserEntity400Response:
        type: object
        description: entity type already exist
        properties:
          responseCode:
            type: string
            example: CLIENT_ERROR
          message:
            type: string
            example: Entity type already exists
          error:
            type: array
            items:
              type: string
            example: []
      updateUserEntity400Response:
        type: object
        description: Entity type not found
        properties:
          responseCode:
            type: string
            example: CLIENT_ERROR
          message:
            type: string
            example: Entity type not found
          error:
            type: array
            items:
              type: string
            example: []

    entity:
      createEntity400Response:
        type: object
        description: entity already exist
        properties:
          responseCode:
            type: string
            example: CLIENT_ERROR
          message:
            type: string
            example: Entity already exists
          error:
            type: array
            items:
              type: string
            example: []
      updateUserEntity400Response:
        type: object
        description: Entity not found
        properties:
          responseCode:
            type: string
            example: CLIENT_ERROR
          message:
            type: string
            example: Entity not found
          error:
            type: array
            items:
              type: string
            example: []

    cloud-services:
      cloudServicesDownloadResponse200:
        type: object
        properties:
          responseCode:
            type: string
            example: OK
          message:
            type: string
            example: Download URL Generated Successfully.
          result:
            type: string
            example: >-
              https://aws-bucket-storage-name.s3.ap-south-1.amazonaws.com/users/62832531a05cbd57b273aebb-1654149589875-image.jpg

    form:
      createForm400Response:
        description: Bad Request. Form Already Exist
        type: object
        properties:
          responseCode:
            type: string
            example: CLIENT_ERROR
          message:
            type: string
            example: Form already exists
          error:
            type: array
            items:
              type: string
            example: []
      updateForm400Response:
        description: Bad Request. Form not found
        type: object
        properties:
          responseCode:
            type: string
            example: CLIENT_ERROR
          message:
            type: string
            example: Form not found
          error:
            type: array
            items:
              type: string
            example: []

    project:
      createProject400Response:
        type: object
        description: project creation error.
        properties:
          responseCode:
            type: string
            example: CLIENT_ERROR
          error:
            type: array
            items:
              type: string
            example:
              - location: body
                param: title
                msg: title is invalid
              - location: body
                param: categories
                msg: categories required
      deleteProject400Response:
        type: object
        properties:
          responseCode:
            type: string
            example: CLIENT_ERROR
          message:
            type: string
            example: project not found
          error:
            type: array
            items:
              type: string
            example: []

    organization:
      createConfig400Response:
        type: object
        properties:
          responseCode:
            type: string
            example: CLIENT_ERROR
          message:
            type: string
            example: Configuration already exist
          error:
            type: array
            items:
              type: string
            example: []

      updateConfig400Response:
        type: object
        properties:
          responseCode:
            type: string
            example: CLIENT_ERROR
          message:
            type: string
            example: Configuration not found
          error:
            type: array
            items:
              type: string
            example: []

    comment:
      updateComment400Response:
        type: object
        properties:
          responseCode:
            type: string
            example: CLIENT_ERROR
          message:
            type: string
            example: Comment not found
          error:
            type: array
            items:
              type: string
            example: []

    certificate:
      createCertificate400Response:
        type: object
        properties:
          responseCode:
            type: string
            example: CLIENT_ERROR
          message:
            type: string
            example: template already exist
          error:
            type: array
            items:
              type: string
            example: []
      updateCertificate400Response:
        type: object
        properties:
          responseCode:
            type: string
            example: CLIENT_ERROR
          message:
            type: string
            example: Template not found
          error:
            type: array
            items:
              type: string
            example: []

    user:
      createRole400Response:
        description: Bad Request. Role Already Exist
        type: object
        properties:
          responseCode:
            type: string
            example: CLIENT_ERROR
          message:
            type: string
            example: User Role already exists
          error:
            type: array
            items:
              type: string
            example: []
      updateRole400Response:
        description: Bad Request. Role Not Found
        type: object
        properties:
          responseCode:
            type: string
            example: CLIENT_ERROR
          message:
            type: string
            example: User Role not found
          error:
            type: array
            items:
              type: string
            example: []
      updateUser400Response:
        description: Bad Request. User Not Found
        type: object
        properties:
          responseCode:
            type: string
            example: CLIENT_ERROR
          message:
            type: string
            example: User not found
          error:
            type: array
            items:
              type: string
            example: []

    config:
      $schema: http://json-schema.org/draft-04/schema#
      type: object
      properties:
        responseCode:
          type: string
        message:
          type: string
        result:
          type: object
          properties:
            meeting_platform:
              type: string
            reportIssue:
              type: object
              properties:
                to:
                  type: string
                subject:
                  type: string
        meta:
          type: object
          properties:
            formsVersion:
              type: array
              items:
                type: object
                properties:
                  _id:
                    type: string
                  type:
                    type: string
            correlation:
              type: string
    schema-1:
      type: object
      properties: {}
  securitySchemes:
    bearer:
      type: apiKey
      name: X-auth-token
      in: header<|MERGE_RESOLUTION|>--- conflicted
+++ resolved
@@ -3222,287 +3222,6 @@
                           type: object
                           properties:
                             id:
-<<<<<<< HEAD
-                              type: string
-                      is_mandatory:
-                        description: Indicates if the task is mandatory.
-                        type: boolean
-                      allow_evidences:
-                        description: Indicates if evidence submission is allowed for the task.
-                        type: boolean
-                      learning_resources:
-                        description: Evidence list
-                        type: array
-                        items:
-                          type: object
-                      evidence_details:
-                        description: Details about evidence
-                        type: object
-                        properties:
-                          file_types:
-                            description: List of allowed file types for evidence submission.
-                            type: array
-                            items:
-                              type: string
-                          min_no_of_evidences:
-                            description: The minimum number of evidences required.
-                            type: string
-                      sequence_no:
-                        description: The sequence number of the task.
-                        type: number
-                certificate:
-                  description: Details about the project certificate.
-                  type: object
-                  properties:
-                    base_template_id:
-                      type: number
-                      description: The ID of the base certificate template.
-                    base_template_url:
-                      type: string
-                      description: The url of the base certificate template.
-                    issuer:
-                      type: string
-                      description: The issuer of the certificate.
-                    logos:
-                      type: array
-                      items:
-                        type: string
-                    signatures:
-                      type: array
-                      items:
-                        type: string
-                    criteria:
-                      description: Criteria for issuing the certificate.
-                      type: object
-                      properties:
-                        expressions:
-                          type: string
-                        conditions:
-                          type: object
-                          properties:
-                            C1:
-                              type: object
-                              properties:
-                                validation_text:
-                                  type: string
-                                expression:
-                                  type: string
-                                conditions:
-                                  type: object
-                                  properties:
-                                    C1:
-                                      type: object
-                                      properties:
-                                        scope:
-                                          type: string
-                                        key:
-                                          type: string
-                                        function:
-                                          type: string
-                                        filter:
-                                          type: object
-                                          properties:
-                                            key:
-                                              type: string
-                                            value:
-                                              type: string
-                                            operator:
-                                              type: string
-                                            value1:
-                                              type: string
-
-            examples:
-              project with child tasks:
-                value:
-                  title: Sample Project
-                  categories:
-                    - communication
-                  recommented_duration:
-                    type: week
-                    number: 5
-                  keywords: test
-                  recommeneded_for:
-                    - HM
-                  languages:
-                    - en
-                  learning_resources:
-                    - name: sample doc
-                      url: 'http://test.com'
-                  licence: CC BY 4.0
-                  tasks:
-                    - id: 7a8b13fb-c9e1-4296-8abd-8b64b357a128
-                      name: 'task without children'
-                      type: content
-                      is_mandatory: true
-                      allow_evidences: true
-                      evidence_details:
-                        file_types:
-                          - Images
-                          - Document
-                          - Videos
-                          - Audio
-                        min_no_of_evidences: 5
-                      sequence_no: 1
-                      learning_resources:
-                        - name: sample doc
-                          url: 'http://test.com'
-                      children:
-                        - id: 0a8b13fb-c9e1-4296-8abd-8b64b357a128
-                          name: child task 1
-                          type: content
-                          is_mandatory: true
-                          allow_evidences: true
-                          parent_id: 7a8b13fb-c9e1-4296-8abd-8b64b357a128
-                          sequence_no: 1
-
-                  certificate: {}
-              project without child tasks and certificates:
-                value:
-                  title: Sample Project
-                  categories:
-                    - communication
-                  recommented_duration:
-                    type: week
-                    number: 5
-                  keywords: test
-                  recommeneded_for:
-                    - HM
-                  languages:
-                    - en
-                  learning_resources:
-                    - name: sample doc
-                      url: 'http://test.com'
-                  licence: CC BY 4.0
-                  tasks:
-                    - id: 7a8b13fb-c9e1-4296-8abd-8b64b357a128
-                      name: 'task without children'
-                      type: content
-                      is_mandatory: true
-                      allow_evidences: true
-                      evidence_details:
-                        file_types:
-                          - Images
-                          - Document
-                          - Videos
-                          - Audio
-                        min_no_of_evidences: 5
-                      learning_resources:
-                        - name: sample doc
-                          url: 'http://test.com'
-                      sequence_no: 1
-                  certificate: {}
-              project with task observation with certificate:
-                value:
-                  title: Sample Project
-                  categories:
-                    - communication
-                  recommented_duration:
-                    type: week
-                    number: 5
-                  keywords: test
-                  recommeneded_for:
-                    - HM
-                  languages:
-                    - en
-                  learning_resources:
-                    - name: sample doc
-                      url: 'http://test.com'
-                  licence: CC BY 4.0
-                  tasks:
-                    - id: 3a8b13fb-c9e1-4296-8abd-8b64b357a128
-                      name: 'task observation'
-                      type: observation
-                      is_mandatory: true
-                      allow_evidences: true
-                      children: []
-                      evidence_details:
-                        file_types:
-                          - Images
-                          - Document
-                          - Videos
-                          - Audio
-                        min_no_of_evidences: 5
-                      sequence_no: 1
-                      solution_details:
-                        id: 3
-                        name: sample observation
-                        min_no_of_submissions_required: 2
-                        type: observation
-                  certificate:
-                    base_template_id: 5
-                    base_template_url: https://sunbirdstagingpublic.blob.core.windows.net/samiksha/certificateBASE_TEMPLATEs/_30-3-2024-1714461130260.svg?sv=2023-01-03&st=2024-04-30T07%3A12%3A10Z&se=2024-05-01T13%3A12%3A10Z&sr=b&sp=r&sig=kRGFlSbwSw5hHRqHMcDLVRGX%2Br8l2hxG5D2WnTU3Jpk%3D
-                    code: two-logo-two-sign
-                    name: Two Logo Two Signature
-                    logos:
-                      no_of_logos: 2
-                      stateLogo1: https://unsplash.com/photos/two-people-sitting-on-a-couch-playing-video-games-xoT1rt09NEI
-                      stateLogo2: https://unsplash.com/photos/two-people-sitting-on-a-couch-playing-video-games-xoT1rt09NEI
-                    signature:
-                      no_of_signature: 2
-                      signatureImg1: https://unsplash.com/photos/person-in-orange-long-sleeve-shirt-writing-on-white-paper-doplSDELX7E
-                      signatureImg2: https://unsplash.com/photos/person-in-orange-long-sleeve-shirt-writing-on-white-paper-doplSDELX7E
-                    issuer: SPD
-                    criteria:
-                      expressions: C1&&C2
-                      conditions:
-                        C1:
-                          validation_text: minimum no of evidences at project level
-                          expression: C1
-                          conditions:
-                            C1:
-                              scope: project
-                              key: evidence
-                              function: count
-                              filter:
-                                key: type
-                                value: all
-                              operator: '>='
-                              value: 4
-                        C2:
-                          validation_text: minimum no of evidences at project level
-                          expression: C1
-                          conditions:
-                            C1:
-                              scope: task
-                              key: evidence
-                              function: count
-                              filter:
-                                key: type
-                                value: all
-                              operator: '>='
-                              value: 4
-                              task_details:
-                                - 7a8b13fb-c9e1-4296-8abd-8b64b357a128
-
-      responses:
-        '201':
-          description: Project updated successfully
-          content:
-            application.json:
-              schema:
-                $schema: http://json-schema.org/draft-04/schema#
-                type: object
-                properties:
-                  responseCode:
-                    type: string
-                  message:
-                    type: string
-                  result:
-                    type: object
-                    properties:
-                      id:
-                        type: number
-                  meta:
-                    type: object
-                    properties:
-                      formsVersion:
-                        type: array
-                        items:
-                          type: object
-                          properties:
-                            id:
-=======
->>>>>>> cab21d11
                               type: number
                             type:
                               type: string
