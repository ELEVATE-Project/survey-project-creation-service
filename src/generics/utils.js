--- conflicted
+++ resolved
@@ -389,8 +389,6 @@
 	return input
 }
 
-<<<<<<< HEAD
-=======
 const removeDefaultOrgEntityTypes = (entityTypes, orgId) => {
 	const entityTypeMap = new Map()
 	entityTypes.forEach((entityType) => {
@@ -400,22 +398,6 @@
 	return Array.from(entityTypeMap.values())
 }
 
-const getDownloadableUrl = async (filePath) => {
-	let bucketName = process.env.CLOUD_STORAGE_BUCKETNAME
-	let expiryInSeconds = parseInt(process.env.SIGNED_URL_EXPIRY_IN_SECONDS) || 300
-
-	let response = await cloudClient.getSignedUrl(bucketName, filePath, expiryInSeconds, common.READ_ACCESS)
-	return response[0]
-}
-const getPublicDownloadableUrl = async (bucketName, filePath) => {
-	let downloadableUrl = await cloudClient.getDownloadableUrl(bucketName, filePath)
-	if (process.env.CLOUD_STORAGE_PROVIDER == 'azure') {
-		downloadableUrl = downloadableUrl.toString().split('?')[0]
-	}
-	return downloadableUrl
-}
-
->>>>>>> d1b9ecd9
 const generateUniqueId = () => {
 	return uuidV4()
 }
@@ -438,11 +420,6 @@
 	generateWhereClause,
 	validateFilters,
 	processQueryParametersWithExclusions,
-<<<<<<< HEAD
-=======
 	removeDefaultOrgEntityTypes,
-	getPublicDownloadableUrl,
-	getDownloadableUrl,
->>>>>>> d1b9ecd9
 	generateUniqueId,
 }