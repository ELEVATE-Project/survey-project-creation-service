--- conflicted
+++ resolved
@@ -477,14 +477,11 @@
 	return isNaN(value) ? false : parseInt(value, 10)
 }
 
-<<<<<<< HEAD
 const lengthChecker = (value1, value2) => {
 	const returnValue = value1 === value2 ? 0 : value1 > value2 ? -1 : 1
 	return returnValue
 }
 
-=======
->>>>>>> 2ebf22d2
 const isLabelValuePair = (item) => {
 	return Array.isArray(item)
 		? item.every((subItem) => subItem && typeof subItem === 'object' && 'label' in subItem && 'value' in subItem)
