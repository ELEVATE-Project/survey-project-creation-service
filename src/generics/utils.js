/**
 * name : utils.js
 * author : Adithya Dinesh
 * Date : 29 - April - 2024
 * Description : Utils helper function.
 */

const bcryptJs = require('bcryptjs')
const momentTimeZone = require('moment-timezone')
const moment = require('moment')
const path = require('path')
// const md5 = require('md5')
const { RedisCache, InternalCache } = require('elevate-node-cache')
const startCase = require('lodash/startCase')
const common = require('@constants/common')
const crypto = require('crypto')
const { cloudClient } = require('@configs/cloud-service')
const { v4: uuidV4 } = require('uuid')
const unidecode = require('unidecode')

const composeEmailBody = (body, params) => {
	return body.replace(/{([^{}]*)}/g, (a, b) => {
		var r = params[b]
		return typeof r === 'string' || typeof r === 'number' ? r : a
	})
}

const extractEmailTemplate = (input, conditions) => {
	const allConditionsRegex = /{{(.*?)}}(.*?){{\/\1}}/g
	let result = input

	for (const match of input.matchAll(allConditionsRegex)) {
		result = conditions.includes(match[1]) ? result.replace(match[0], match[2]) : result.replace(match[0], '')
	}

	return result
}

function internalSet(key, value) {
	return InternalCache.setKey(key, value)
}
function internalGet(key) {
	return InternalCache.getKey(key)
}
function internalDel(key) {
	return InternalCache.delKey(key)
}

function redisSet(key, value, exp) {
	return RedisCache.setKey(key, value, exp)
}
function redisGet(key) {
	return RedisCache.getKey(key)
}
function redisDel(key) {
	return RedisCache.deleteKey(key)
}
const capitalize = (str) => {
	return startCase(str)
}
function isNumeric(value) {
	return /^\d+$/.test(value)
}

function validateInput(input, validationData, modelName) {
	const errors = []
	for (const field of validationData) {
		const fieldValue = input[field.value]

		if (modelName && !field.model_names.includes(modelName) && input[field.value]) {
			errors.push({
				param: field.value,
				msg: `${field.value} is not allowed for the ${modelName} model.`,
			})
		}

		function addError(field, value, dataType, message) {
			errors.push({
				param: field.value,
				msg: `${value} is invalid for data type ${dataType}. ${message}`,
			})
		}

		if (fieldValue !== undefined) {
			const dataType = field.data_type

			switch (dataType) {
				case 'ARRAY[STRING]':
					if (Array.isArray(fieldValue)) {
						fieldValue.forEach((element) => {
							if (typeof element !== 'string') {
								addError(field, element, dataType, 'It should be a string')
							} else if (field.allow_custom_entities && /[^A-Za-z0-9\s_]/.test(element)) {
								addError(
									field,
									element,
									dataType,
									'It should not contain special characters except underscore.'
								)
							}
						})
					} else {
						addError(field, field.value, dataType, '')
					}
					break

				case 'STRING':
					if (typeof fieldValue !== 'string') {
						addError(field, fieldValue, dataType, 'It should be a string')
					} else if (field.allow_custom_entities && /[^A-Za-z0-9\s_]/.test(fieldValue)) {
						addError(
							field,
							fieldValue,
							dataType,
							'It should not contain special characters except underscore.'
						)
					}
					break

				case 'NUMBER':
					console.log('Type of', typeof fieldValue)
					if (typeof fieldValue !== 'number') {
						addError(field, fieldValue, dataType, '')
					}
					break

				default:
					//isValid = false
					break
			}
		}

		if (!fieldValue || field.allow_custom_entities === true || field.has_entities === false) {
			continue // Skip validation if the field is not present in the input or allow_custom_entities is true
		}

		if (Array.isArray(fieldValue)) {
			for (const value of fieldValue) {
				if (!field.entities.some((entity) => entity.value === value)) {
					errors.push({
						param: field.value,
						msg: `${value} is not a valid entity.`,
					})
				}
			}
		} else if (!field.entities.some((entity) => entity.value === fieldValue)) {
			errors.push({
				param: field.value,
				msg: `${fieldValue} is not a valid entity.`,
			})
		}
	}

	if (errors.length === 0) {
		return {
			success: true,
			message: 'Validation successful',
		}
	}

	return {
		success: false,
		errors: errors,
	}
}

const entityTypeMapGenerator = (entityTypeData) => {
	try {
		const entityTypeMap = new Map()
		entityTypeData.forEach((entityType) => {
			const labelsMap = new Map()
			const entities = entityType.entities.map((entity) => {
				labelsMap.set(entity.value, entity.label)
				return entity.value
			})
			if (!entityTypeMap.has(entityType.value)) {
				const entityMap = new Map()
				entityMap.set('allow_custom_entities', entityType.allow_custom_entities)
				entityMap.set('entities', new Set(entities))
				entityMap.set('labels', labelsMap)
				entityTypeMap.set(entityType.value, entityMap)
			}
		})
		return entityTypeMap
	} catch (err) {
		console.log(err)
	}
}

function restructureBody(requestBody, entityData, allowedKeys) {
	try {
		const entityTypeMap = entityTypeMapGenerator(entityData)
		const doesAffectedFieldsExist = Object.keys(requestBody).some((element) => entityTypeMap.has(element))
		// if request body doesn't have field to restructure break the operation return requestBody
		if (!doesAffectedFieldsExist) return requestBody
		// add object custom_entity_text to request body
		requestBody.custom_entity_text = {}
		// If request body does not contain meta add meta object
		if (!requestBody.meta) requestBody.meta = {}
		// Iterate through each key in request body
		for (const currentFieldName in requestBody) {
			// store correct key's value
			const [currentFieldValue, isFieldValueAnArray] = Array.isArray(requestBody[currentFieldName])
				? [[...requestBody[currentFieldName]], true] //If the requestBody[currentFieldName] is array, make a copy in currentFieldValue than a reference
				: [requestBody[currentFieldName], false]
			// Get entity type mapped to current data
			const entityType = entityTypeMap.get(currentFieldName)
			// Check if the current data have any entity type associated with and if allow_custom_entities= true enter to if case
			if (entityType && entityType.get('allow_custom_entities')) {
				// If current field value is of type Array enter to this if condition
				if (isFieldValueAnArray) {
					requestBody[currentFieldName] = [] //Set the original field value as empty array so that it can be re-populated again
					const recognizedEntities = []
					const customEntities = []
					// Iterate though correct fields value of type Array
					for (const value of currentFieldValue) {
						// If entity has entities which matches value push the data into recognizedEntities array
						// Else push to customEntities as { value: 'other', label: value }
						if (entityType.get('entities').has(value)) recognizedEntities.push(value)
						else customEntities.push({ value: 'other', label: value })
					}
					// If we have data in recognizedEntities
					if (recognizedEntities.length > 0)
						if (allowedKeys.includes(currentFieldName))
							// If the current field have a concrete column in db assign recognizedEntities to requestBody[currentFieldName]
							// Else add that into meta
							requestBody[currentFieldName] = recognizedEntities
						else requestBody.meta[currentFieldName] = recognizedEntities
					if (customEntities.length > 0) {
						requestBody[currentFieldName].push('other') //This should cause error at DB write
						requestBody.custom_entity_text[currentFieldName] = customEntities
					}
				} else {
					if (!entityType.get('entities').has(currentFieldValue)) {
						requestBody.custom_entity_text[currentFieldName] = {
							value: 'other',
							label: currentFieldValue,
						}
						if (allowedKeys.includes(currentFieldName))
							requestBody[currentFieldName] = 'other' //This should cause error at DB write
						else requestBody.meta[currentFieldName] = 'other'
					} else if (!allowedKeys.includes(currentFieldName))
						requestBody.meta[currentFieldName] = currentFieldValue
				}
			}

			if (entityType && !entityType.get('allow_custom_entities') && !entityType.get('has_entities')) {
				// check allow = false has entiy false
				if (!allowedKeys.includes(currentFieldName))
					requestBody.meta[currentFieldName] = requestBody[currentFieldName]
			}
		}
		if (Object.keys(requestBody.meta).length === 0) requestBody.meta = null
		if (Object.keys(requestBody.custom_entity_text).length === 0) requestBody.custom_entity_text = null
		return requestBody
	} catch (error) {
		console.error(error)
	}
}

function processDbResponse(responseBody, entityType) {
	// Check if the response body has a "meta" property
	if (responseBody.meta) {
		entityType.forEach((entity) => {
			const entityTypeValue = entity.value
			if (responseBody?.meta?.hasOwnProperty(entityTypeValue)) {
				// Move the key from responseBody.meta to responseBody root level
				responseBody[entityTypeValue] = responseBody.meta[entityTypeValue]
				// Delete the key from responseBody.meta
				delete responseBody.meta[entityTypeValue]
			}
		})
	}

	const output = { ...responseBody } // Create a copy of the responseBody object
	// Iterate through each key in the output object
	for (const key in output) {
		// Check if the key corresponds to an entity type and is not null
		if (entityType.some((entity) => entity.value === key) && output[key] !== null) {
			// Find the matching entity type for the current key
			const matchingEntity = entityType.find((entity) => entity.value === key)
			// Filter and map the matching entity values
			const matchingValues = matchingEntity.entities
				.filter((entity) => (Array.isArray(output[key]) ? output[key].includes(entity.value) : true))
				.map((entity) => ({
					value: entity.value,
					label: entity.label,
				}))
			// Check if there are matching values
			if (matchingValues.length > 0)
				output[key] = Array.isArray(output[key])
					? matchingValues
					: matchingValues.find((entity) => entity.value === output[key])
			else if (Array.isArray(output[key])) output[key] = output[key].filter((item) => item.value && item.label)
		}

		if (output.meta && output.meta[key] && entityType.some((entity) => entity.value === output.meta[key].value)) {
			const matchingEntity = entityType.find((entity) => entity.value === output.meta[key].value)
			output.meta[key] = {
				value: matchingEntity.value,
				label: matchingEntity.label,
			}
		}
	}

	const data = output

	// Merge "custom_entity_text" into the respective arrays
	for (const key in data.custom_entity_text) {
		if (Array.isArray(data[key])) data[key] = [...data[key], ...data.custom_entity_text[key]]
		else data[key] = data.custom_entity_text[key]
	}
	delete data.custom_entity_text

	// Check if the response body has a "meta" property
	if (data.meta && Object.keys(data.meta).length > 0) {
		// Merge properties of data.meta into the top level of data
		Object.assign(data, data.meta)
		// Remove the "meta" property from the output
		delete output.meta
	}

	return data
}

function processQueryParametersWithExclusions(query) {
	const queryArrays = {}
	const excludedKeys = common.excludedQueryParams
	for (const queryParam in query) {
		if (query.hasOwnProperty(queryParam) && !excludedKeys.includes(queryParam)) {
			queryArrays[queryParam] = query[queryParam].split(',').map((item) => item.trim())
		}
	}

	return queryArrays
}

function deleteProperties(obj, propertiesToDelete) {
	try {
		return Object.keys(obj).reduce((result, key) => {
			if (!propertiesToDelete.includes(key)) {
				result[key] = obj[key]
			}
			return result
		}, {})
	} catch (error) {
		return obj
	}
}

const generateWhereClause = (tableName) => {
	let whereClause = ''

	switch (tableName) {
		case 'sessions':
			const currentEpochDate = Math.floor(new Date().getTime() / 1000) // Get current date in epoch format
			whereClause = `deleted_at IS NULL AND start_date >= ${currentEpochDate}`
			break
		case 'mentor_extensions':
			whereClause = `deleted_at IS NULL`
			break
		case 'user_extensions':
			whereClause = `deleted_at IS NULL`
			break
		default:
			whereClause = 'deleted_at IS NULL'
	}

	return whereClause
}

function validateFilters(input, validationData, modelName) {
	const entityTypes = []
	validationData.forEach((entityType) => {
		// Extract the 'value' property from the main object
		entityTypes.push(entityType.value)

		// Extract the 'value' property from the 'entities' array
	})

	for (const key in input) {
		if (input.hasOwnProperty(key)) {
			if (entityTypes.includes(key)) {
				continue
			} else {
				delete input[key]
			}
		}
	}
	return input
}

const removeDefaultOrgEntityTypes = (entityTypes, orgId) => {
	const entityTypeMap = new Map()
	entityTypes.forEach((entityType) => {
		if (!entityTypeMap.has(entityType.value)) entityTypeMap.set(entityType.value, entityType)
		else if (entityType.organization_id === orgId) entityTypeMap.set(entityType.value, entityType)
	})
	return Array.from(entityTypeMap.values())
}

const generateUniqueId = () => {
	return uuidV4()
}

const removeDefaultOrgCertificates = (certificates, orgId) => {
	const certificateMap = new Map()
	certificates.forEach((cert) => {
		if (!certificateMap.has(cert.code)) certificateMap.set(cert.code, cert)
		else if (cert.organization_id === orgId) certificateMap.set(cert.code, cert)
	})
	return Array.from(certificateMap.values())
}

const errorObject = (params, filed) => {
	return [{ location: params, param: filed, message: filed + ' field is empty' }]
}
const checkRegexPattern = (entityType, entityData) => {
	try {
		let normalizedValue = unidecode(entityData)
		let regex = new RegExp(entityType.validations.regex)
		return regex.test(normalizedValue)
	} catch (error) {
		return error
	}
}

const checkRequired = (entityType, entityData) => {
	try {
		if (
			entityType.validations.required &&
			(!entityData || (Array.isArray(entityData) && entityData.length === 0))
		) {
			return false
		}
		return true
	} catch (error) {
		return error
	}
}

const checkEntities = (entityType, entityData) => {
	try {
		if (entityType.has_entities) {
			if (!Array.isArray(entityData) && entityData !== null) {
				entityData = [entityData]
			}
			const validEntities = entityType.entities.map((e) => e.value)
			const invalidEntities = entityData.filter((entities) => !validEntities.includes(entities.value))

			if (invalidEntities.length > 0) {
				return { message: `${entityType.value} contains invalid entities`, status: false }
			}
		}
		return { status: true }
	} catch (error) {
		return error
	}
}

const validateRoleAccess = (roles, requiredRoles) => {
	if (!roles || roles.length === 0) return false

	if (!Array.isArray(requiredRoles)) {
		requiredRoles = [requiredRoles]
	}

	return roles.some((role) => requiredRoles.includes(role.title))
}

const convertToString = (value) => {
	return value.toString()
}

<<<<<<< HEAD
const convertToInteger = (value) => {
	value = value.replace(/['"]/g, '')
	return isNaN(value) ? false : parseInt(value, 10)
}

const lengthChecker = (value1, value2) => {
	const returnValue = value1 === value2 ? 0 : value1 > value2 ? -1 : 1
	return returnValue
=======
const isLabelValuePair = (item) => {
	return Array.isArray(item)
		? item.every((subItem) => subItem && typeof subItem === 'object' && 'label' in subItem && 'value' in subItem)
		: typeof item === 'object' && 'label' in item && 'value' in item
>>>>>>> 96dd6c67
}

module.exports = {
	composeEmailBody,
	internalSet,
	internalDel,
	internalGet,
	redisSet,
	redisGet,
	redisDel,
	extractEmailTemplate,
	capitalize,
	isNumeric,
	processDbResponse,
	restructureBody,
	validateInput,
	deleteProperties,
	generateWhereClause,
	validateFilters,
	processQueryParametersWithExclusions,
	removeDefaultOrgEntityTypes,
	generateUniqueId,
	removeDefaultOrgCertificates,
	errorObject,
<<<<<<< HEAD
	checkRegexPattern: checkRegexPattern,
=======
	checkRegexPattern,
>>>>>>> 96dd6c67
	checkRequired,
	checkEntities,
	validateRoleAccess,
	convertToString,
<<<<<<< HEAD
	lengthChecker,
	convertToInteger,
=======
	isLabelValuePair,
>>>>>>> 96dd6c67
}<|MERGE_RESOLUTION|>--- conflicted
+++ resolved
@@ -472,7 +472,6 @@
 	return value.toString()
 }
 
-<<<<<<< HEAD
 const convertToInteger = (value) => {
 	value = value.replace(/['"]/g, '')
 	return isNaN(value) ? false : parseInt(value, 10)
@@ -481,12 +480,12 @@
 const lengthChecker = (value1, value2) => {
 	const returnValue = value1 === value2 ? 0 : value1 > value2 ? -1 : 1
 	return returnValue
-=======
+}
+
 const isLabelValuePair = (item) => {
 	return Array.isArray(item)
 		? item.every((subItem) => subItem && typeof subItem === 'object' && 'label' in subItem && 'value' in subItem)
 		: typeof item === 'object' && 'label' in item && 'value' in item
->>>>>>> 96dd6c67
 }
 
 module.exports = {
@@ -511,19 +510,12 @@
 	generateUniqueId,
 	removeDefaultOrgCertificates,
 	errorObject,
-<<<<<<< HEAD
-	checkRegexPattern: checkRegexPattern,
-=======
 	checkRegexPattern,
->>>>>>> 96dd6c67
 	checkRequired,
 	checkEntities,
 	validateRoleAccess,
 	convertToString,
-<<<<<<< HEAD
 	lengthChecker,
 	convertToInteger,
-=======
 	isLabelValuePair,
->>>>>>> 96dd6c67
 }