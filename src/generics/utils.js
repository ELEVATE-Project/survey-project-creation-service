--- conflicted
+++ resolved
@@ -472,10 +472,10 @@
 	return value.toString()
 }
 
-<<<<<<< HEAD
 const getUniqueElements = (array) => {
 	return [...new Set([...array])]
-=======
+}
+
 const convertToInteger = (value) => {
 	value = value.replace(/['"]/g, '')
 	return isNaN(value) ? false : parseInt(value, 10)
@@ -485,7 +485,6 @@
 	return Array.isArray(item)
 		? item.every((subItem) => subItem && typeof subItem === 'object' && 'label' in subItem && 'value' in subItem)
 		: typeof item === 'object' && 'label' in item && 'value' in item
->>>>>>> 2ebf22d2
 }
 
 module.exports = {
@@ -515,10 +514,7 @@
 	checkEntities,
 	validateRoleAccess,
 	convertToString,
-<<<<<<< HEAD
 	getUniqueElements,
-=======
 	isLabelValuePair,
 	convertToInteger,
->>>>>>> 2ebf22d2
 }