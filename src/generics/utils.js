--- conflicted
+++ resolved
@@ -592,10 +592,7 @@
 	convertToInteger,
 	validateTitle,
 	validateComment,
-<<<<<<< HEAD
 	paginate,
 	sort,
-=======
 	isEmpty,
->>>>>>> ef39fe8f
 }